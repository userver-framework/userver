#include <userver/storages/etcd/client.hpp>
#include <userver/storages/etcd/client_fwd.hpp>

USERVER_NAMESPACE_BEGIN

namespace storages::etcd {

class ClientImpl : public Client,
<<<<<<< HEAD
                    public std::enable_shared_from_this<ClientImpl>
{
public:
    ClientImpl(etcdserverpb::KVClientUPtr grpc_client);
    Response GetRange(const std::string& key_begin, const std::string& key_end) const final;
    void Put(const std::string& key, const std::string& value) const final;
    void Delete(const std::string& key) const final;
=======
                   public std::enable_shared_from_this<ClientImpl> {
 public:
  ClientImpl(etcdserverpb::KVClientUPtr grpc_client);
  Response GetRange(const std::string& key_begin,
                   const std::string& key_end) const final;
  void Put(const std::string& key, const std::string& value) const final;
  void Delete(const std::string& key) const final;
>>>>>>> f6e75c40

 private:
  etcdserverpb::KVClientUPtr grpc_client_;
};

}  // namespace storages::etcd

USERVER_NAMESPACE_END<|MERGE_RESOLUTION|>--- conflicted
+++ resolved
@@ -6,15 +6,6 @@
 namespace storages::etcd {
 
 class ClientImpl : public Client,
-<<<<<<< HEAD
-                    public std::enable_shared_from_this<ClientImpl>
-{
-public:
-    ClientImpl(etcdserverpb::KVClientUPtr grpc_client);
-    Response GetRange(const std::string& key_begin, const std::string& key_end) const final;
-    void Put(const std::string& key, const std::string& value) const final;
-    void Delete(const std::string& key) const final;
-=======
                    public std::enable_shared_from_this<ClientImpl> {
  public:
   ClientImpl(etcdserverpb::KVClientUPtr grpc_client);
@@ -22,7 +13,6 @@
                    const std::string& key_end) const final;
   void Put(const std::string& key, const std::string& value) const final;
   void Delete(const std::string& key) const final;
->>>>>>> f6e75c40
 
  private:
   etcdserverpb::KVClientUPtr grpc_client_;
