#pragma once

#include <chrono>
#include <memory>
#include <string>
#include <optional>

#include "response.hpp"

USERVER_NAMESPACE_BEGIN

namespace storages::etcd {

class Client {
 public:
  virtual ~Client() = default;
<<<<<<< HEAD

  virtual Response GetRange(const std::string& key_begin,
                            const std::optional<std::string>& key_end = std::nullopt) const = 0;

=======
  virtual Response Get(const std::string& key) const = 0;
  virtual Response GetRange(const std::string& key_begin, const std::string& key_end) const = 0;
  virtual Response GetByPrefix(const std::string& prefix) const = 0;
>>>>>>> f694b37e
  virtual void Put(const std::string& key, const std::string& value) const = 0;

  virtual void Delete(const std::string& key) const = 0;
  virtual void DeleteRange(const std::string& key_begin, const std::string& key_end) const = 0;
  virtual void DeleteByPrefix(const std::string& key) const = 0; 
};

}  // namespace storages::etcd

USERVER_NAMESPACE_END<|MERGE_RESOLUTION|>--- conflicted
+++ resolved
@@ -14,21 +14,17 @@
 class Client {
  public:
   virtual ~Client() = default;
-<<<<<<< HEAD
 
+    virtual Response Get(const std::string& key) const = 0;
   virtual Response GetRange(const std::string& key_begin,
                             const std::optional<std::string>& key_end = std::nullopt) const = 0;
+  virtual Response GetByPrefix(const std::string& prefix) const = 0;
 
-=======
-  virtual Response Get(const std::string& key) const = 0;
-  virtual Response GetRange(const std::string& key_begin, const std::string& key_end) const = 0;
-  virtual Response GetByPrefix(const std::string& prefix) const = 0;
->>>>>>> f694b37e
   virtual void Put(const std::string& key, const std::string& value) const = 0;
 
   virtual void Delete(const std::string& key) const = 0;
   virtual void DeleteRange(const std::string& key_begin, const std::string& key_end) const = 0;
-  virtual void DeleteByPrefix(const std::string& key) const = 0; 
+  virtual void DeleteByPrefix(const std::string& key) const = 0;
 };
 
 }  // namespace storages::etcd
