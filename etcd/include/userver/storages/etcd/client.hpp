--- conflicted
+++ resolved
@@ -3,12 +3,8 @@
 #include <chrono>
 #include <memory>
 #include <string>
-<<<<<<< HEAD
+
 #include "response.hpp"
-=======
-
-#include <userver/storages/etcd/response_etcd.hpp>
->>>>>>> f6e75c40
 
 USERVER_NAMESPACE_BEGIN
 
@@ -17,14 +13,10 @@
 class Client {
  public:
   virtual ~Client() = default;
-<<<<<<< HEAD
-  virtual Response GetRange(const std::string& key_begin, const std::string& key_end) const = 0;
-=======
 
   virtual Response GetRange(const std::string& key_begin,
                            const std::string& key_end) const = 0;
 
->>>>>>> f6e75c40
   virtual void Put(const std::string& key, const std::string& value) const = 0;
 
   virtual void Delete(const std::string& key) const = 0;
