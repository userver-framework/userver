#pragma once

/// @file userver/storages/postgres/result_set.hpp
/// @brief Result accessors

#include <initializer_list>
#include <limits>
#include <memory>
#include <tuple>
#include <utility>
#include <optional>

#include <fmt/format.h>

#include <userver/storages/postgres/exceptions.hpp>
#include <userver/storages/postgres/io/supported_types.hpp>
#include <userver/storages/postgres/postgres_fwd.hpp>

#include <userver/storages/postgres/detail/const_data_iterator.hpp>

#include <userver/compiler/demangle.hpp>
#include <userver/logging/log.hpp>

USERVER_NAMESPACE_BEGIN

namespace storages::postgres {

/// @page pg_process_results uPg: Working with result sets
///
/// A result set returned from Execute function is a thin read only wrapper
/// around the libpq result. It can be copied around as it contains only a
/// smart pointer to the underlying result set.
///
/// The result set's lifetime is not limited by the transaction in which it was
/// created. In can be used after the transaction is committed or rolled back.
///
/// @par Iterating result set's rows
///
/// The ResultSet provides interface for range-based iteration over its rows.
/// @code
/// auto result = trx.Execute("select foo, bar from foobar");
/// for (auto row : result) {
///   // Process row data here
/// }
/// @endcode
///
/// Also rows can be accessed via indexing operators.
/// @code
/// auto result = trx.Execute("select foo, bar from foobar");
/// for (auto idx = 0; idx < result.Size(); ++idx) {
///   auto row = result[idx];
///   // process row data here
/// }
/// @endcode
///
/// @par Accessing fields in a row
///
/// Fields in a row can be accessed by their index, by field name and can be
/// iterated over. Invalid index or name will throw an exception.
/// @code
/// auto f1 = row[0];
/// auto f2 = row["foo"];
/// auto f3 = row[1];
/// auto f4 = row["bar"];
///
/// for (auto f : row) {
///   // Process field here
/// }
/// @endcode
///
/// @par Extracting field's data to variables
///
/// A Field object provides an interface to convert underlying buffer to a
/// C++ variable of supported type. Please see @ref pg_types for more
/// information on supported types.
///
/// Functions Field::As and Field::To can throw an exception if the field
/// value is `null`. Their Field::Coalesce counterparts instead set the result
/// to default value.
///
/// All data extraction functions can throw parsing errors (descendants of
/// ResultSetError).
///
/// @code
/// auto foo = row["foo"].As<int>();
/// auto bar = row["bar"].As<std::string>();
///
/// foo = row["foo"].Coalesce(42);
/// // There is no parser for char*, so a string object must be passed here.
/// bar = row["bar"].Coalesce(std::string{"bar"});
///
/// row["foo"].To(foo);
/// row["bar"].To(bar);
///
/// row["foo"].Coalesce(foo, 42);
/// // The type is deduced by the first argument, so the second will be also
/// // treated as std::string
/// row["bar"].Coalesce(bar, "baz");
/// @endcode
///
/// @par Extracting data directly from a Row object
///
/// Data can be extracted straight from a Row object to a pack or a tuple of
/// user variables. The number of user variables cannot exceed the number of
/// fields in the result. If it does, an exception will be thrown.
///
/// When used without additional parameters, the field values are extracted
/// in the order of their appearance.
///
/// When a subset of the fields is needed, the fields can be specified by their
/// indexes or names.
///
/// Row's data extraction functions throw exceptions as the field extraction
/// functions. Also a FieldIndexOutOfBounds or FieldNameDoesntExist can be
/// thrown.
///
/// Statements that return user-defined PostgreSQL type may be called as
/// returning either one-column row with the whole type in it or as multi-column
/// row with every column representing a field in the type. For the purpose of
/// disambiguation, kRowTag may be used.
///
/// When a first column is extracted, it is expected that the result set
/// contains the only column, otherwise an exception will be thrown.
///
/// @code
/// auto [foo, bar] = row.As<int, std::string>();
/// row.To(foo, bar);
///
/// auto [bar, foo] = row.As<std::string, int>({1, 0});
/// row.To({1, 0}, bar, foo);
///
/// auto [bar, foo] = row.As<std::string, int>({"bar", "foo"});
/// row.To({"bar", "foo"}, bar, foo);
///
/// // extract the whole row into a row-type structure.
/// // The FooBar type must not have the C++ to PostgreSQL mapping in this case
/// auto foobar = row.As<FooBar>();
/// row.To(foobar);
/// // If the FooBar type does have the mapping, the function call must be
/// // disambiguated.
/// foobar = row.As<FooBar>(kRowTag);
/// row.To(foobar, kRowTag);
/// @endcode
///
/// In the following example it is assumed that the row has a single column
/// and the FooBar type is mapped to a PostgreSQL type.
///
/// @note The row is used to extract different types, it doesn't mean it will
/// actually work with incompatible types.
///
/// @code
/// auto foobar = row.As<FooBar>();
/// row.To(foobar);
///
/// auto str = row.As<std::string>();
/// auto i = row.As<int>();
/// @endcode
///
///
/// @par Converting a Row to a user row type
///
/// A row can be converted to a user type (tuple, structure, class), for more
/// information on data type requrements see @ref pg_user_row_types
///
/// @todo Interface for converting rows to arbitrary user types
///
/// @par Converting ResultSet to a result set with user row types
///
/// A result set can be represented as a set of user row types or extracted to
/// a container. For more information see @ref pg_user_row_types
///
/// @todo Interface for copying a ResultSet to an output interator.
///
/// @par Non-select query results
///
/// @todo Process non-select result and provide interface. Do the docs.
///
///
/// ----------
///
/// @htmlonly <div class="bottom-nav"> @endhtmlonly
/// ⇦ @ref pg_run_queries | @ref pg_types ⇨
/// @htmlonly </div> @endhtmlonly

struct FieldDescription {
  /// Index of the field in the result set
  std::size_t index;
  /// @brief The object ID of the field's data type.
  Oid type_oid;
  /// @brief The field name.
  // TODO string_view
  std::string name;
  /// @brief If the field can be identified as a column of a specific table,
  /// the object ID of the table; otherwise zero.
  Oid table_oid;
  /// @brief If the field can be identified as a column of a specific table,
  /// the attribute number of the column; otherwise zero.
  Integer table_column;
  /// @brief The data type size (see pg_type.typlen). Note that negative
  /// values denote variable-width types.
  Integer type_size;
  /// @brief The type modifier (see pg_attribute.atttypmod). The meaning of
  /// the modifier is type-specific.
  Integer type_modifier;
};

/// @brief A wrapper for PGresult to access field descriptions.
class RowDescription {
 public:
  RowDescription(detail::ResultWrapperPtr res) : res_{res} {}

  /// Check that all fields can be read in binary format
  /// @throw NoBinaryParser if any of the fields doesn't have a binary parser
  void CheckBinaryFormat(const UserTypes& types) const;
  // TODO interface for iterating field descriptions
 private:
  detail::ResultWrapperPtr res_;
};

class Row;
class ResultSet;
template <typename T, typename ExtractionTag>
class TypedResultSet;

/// @brief Accessor to a single field in a result set's row
class Field {
 public:
  using size_type = std::size_t;

  size_type RowIndex() const { return row_index_; }
  size_type FieldIndex() const { return field_index_; }

  //@{
  /** @name Field metadata */
  /// Field name as named in query
  std::string_view Name() const;
  FieldDescription Description() const;

  Oid GetTypeOid() const;
  //@}

  //@{
  /** @name Data access */
  bool IsNull() const;

  /// Read the field's buffer into user-provided variable.
  /// @throws FieldValueIsNull If the field is null and the C++ type is
  ///                           not nullable.
  template <typename T>
  size_type To(T&& val) const {
    using ValueType = typename std::decay<T>::type;
    auto fb = GetBuffer();
    return ReadNullable(fb, std::forward<T>(val),
                        io::traits::IsNullable<ValueType>{});
  }

  /// Read the field's buffer into user-provided variable.
  /// If the field is null, set the variable to the default value.
  template <typename T>
  void Coalesce(T& val, const T& default_val) const {
    if (!IsNull())
      To(val);
    else
      val = default_val;
  }

  /// Convert the field's buffer into a C++ type.
  /// @throws FieldValueIsNull If the field is null and the C++ type is
  ///                           not nullable.
  template <typename T>
  typename std::decay<T>::type As() const {
    T val{};
    To(val);
    return val;
  }

  /// Convert the field's buffer into a C++ type.
  /// If the field is null, return default value.
  template <typename T>
  typename std::decay<T>::type Coalesce(const T& default_val) const {
    if (IsNull()) return default_val;
    return As<T>();
  }
  //@}
  const io::TypeBufferCategory& GetTypeBufferCategories() const;

 private:
  io::FieldBuffer GetBuffer() const;

 protected:
  friend class Row;

  Field(detail::ResultWrapperPtr res, size_type row, size_type col)
      : res_{res}, row_index_{row}, field_index_{col} {}

  template <typename T>
  size_type ReadNullable(const io::FieldBuffer& fb, T&& val,
                         std::true_type) const {
    using ValueType = typename std::decay<T>::type;
    using NullSetter = io::traits::GetSetNull<ValueType>;
    if (fb.is_null) {
      NullSetter::SetNull(val);
    } else {
      Read(fb, std::forward<T>(val));
    }
    return fb.length;
  }
  template <typename T>
  size_type ReadNullable(const io::FieldBuffer& buffer, T&& val,
                         std::false_type) const {
    if (buffer.is_null) {
      throw FieldValueIsNull{field_index_, Name(), val};
    } else {
      Read(buffer, std::forward<T>(val));
    }
    return buffer.length;
  }

  //@{
  /** @name Iteration support */
  bool IsValid() const;
  int Compare(const Field& rhs) const;
  std::ptrdiff_t Distance(const Field& rhs) const;
  Field& Advance(std::ptrdiff_t);
  //@}

 private:
  template <typename T>
  void Read(const io::FieldBuffer& buffer, T&& val) const {
    using ValueType = typename std::decay<T>::type;
    io::traits::CheckParser<ValueType>();
    try {
      io::ReadBuffer(buffer, std::forward<T>(val), GetTypeBufferCategories());
    } catch (ResultSetError& ex) {
      ex.AddMsgSuffix(fmt::format(
          " (field #{} name `{}` C++ type `{}`. Postgres ResultSet error)",
          field_index_, Name(), compiler::GetTypeName<T>()));
      throw;
    }
  }

  detail::ResultWrapperPtr res_;
  size_type row_index_;
  size_type field_index_;
};

/// @brief Iterator over fields in a result set's row
class ConstFieldIterator
    : public detail::ConstDataIterator<ConstFieldIterator, Field,
                                       detail::IteratorDirection::kForward> {
  friend class Row;

  ConstFieldIterator(detail::ResultWrapperPtr res, size_type row, size_type col)
      : ConstDataIterator(res, row, col) {}
};

/// @brief Reverse iterator over fields in a result set's row
class ReverseConstFieldIterator
    : public detail::ConstDataIterator<ReverseConstFieldIterator, Field,
                                       detail::IteratorDirection::kReverse> {
  friend class Row;

  ReverseConstFieldIterator(detail::ResultWrapperPtr res, size_type row,
                            size_type col)
      : ConstDataIterator(res, row, col) {}
};

/// Data row in a result set
/// This class is a mere accessor to underlying result set data buffer,
/// must not be used outside of result set life scope.
///
/// Mimics field container
class Row {
 public:
  //@{
  /** @name Field container concept */
  using size_type = std::size_t;
  using const_iterator = ConstFieldIterator;
  using const_reverse_iterator = ReverseConstFieldIterator;

  using value_type = Field;
  using reference = Field;
  using pointer = const_iterator;
  //@}

  size_type RowIndex() const { return row_index_; }

  RowDescription GetDescription() const { return {res_}; }
  //@{
  /** @name Field container interface */
  /// Number of fields
  size_type Size() const;

  //@{
  /** @name Forward iteration */
  const_iterator cbegin() const;
  const_iterator begin() const { return cbegin(); }
  const_iterator cend() const;
  const_iterator end() const { return cend(); }
  //@}
  //@{
  /** @name Reverse iteration */
  const_reverse_iterator crbegin() const;
  const_reverse_iterator rbegin() const { return crbegin(); }
  const_reverse_iterator crend() const;
  const_reverse_iterator rend() const { return crend(); }
  //@}

  /// @brief Field access by index
  /// @throws FieldIndexOutOfBounds if index is out of bounds
  reference operator[](size_type index) const;
  /// @brief Field access field by name
  /// @throws FieldNameDoesntExist if the result set doesn't contain
  ///         such a field
  reference operator[](const std::string& name) const;
  //@}

  //@{
  /** @name Access to row's data */
  /// Read the contents of the row to a user's row type or read the first
  /// column into the value.
  ///
  /// If the user tries to read the first column into a variable, it must be the
  /// only column in the result set. If the result set contains more than one
  /// column, the function will throw NotASingleColumResultSet. If the result
  /// set is OK to contain more than one columns, the first column value should
  /// be accessed via `row[0].To/As`.
  ///
  /// If the type is a 'row' type, the function will read the fields of the row
  /// into the type's data members.
  ///
  /// If the type can be treated as both a row type and a composite type (the
  /// type is mapped to a PostgreSQL type), the function will treat the type
  /// as a type for the first (and the only) column.
  ///
  /// To read the all fields of the row as a row type, the To(T&&, RowTag)
  /// should be used.
  template <typename T>
  void To(T&& val) const;

  /// Function to disambiguate reading the row to a user's row type (values
  /// of the row initialize user's type data members)
  template <typename T>
  void To(T&& val, RowTag) const;

  /// Function to disambiguate reading the first column to a user's composite
  /// type (PostgreSQL composite type in the row initializes user's type).
  /// The same as calling To(T&& val) for a T mapped to a PostgreSQL type.
  ///
  /// See @ref pg_composite_types
  template <typename T>
  void To(T&& val, FieldTag) const;

  /// Read fields into variables in order of their appearance in the row
  template <typename... T>
  void To(T&&... val) const;

  /// @brief Parse values from the row and return the result.
  ///
  /// If there are more than one type arguments to the function, it will
  /// return a tuple of those types.
  ///
  /// If there is a single type argument to the function, it will read the first
  /// and the only column of the row or the whole row to the row type (depending
  /// on C++ to PosgreSQL mapping presence) and return plain value of this type.
  ///
  /// @see To(T&&)
  template <typename T, typename... Y>
  auto As() const;

  /// @brief Returns T initialized with values of the row.
  /// @snippet storages/postgres/tests/typed_rows_pgtest.cpp RowTagSippet
  ///
  /// @see @ref pg_composite_types
  template <typename T>
  T As(RowTag) const {
    T val{};
    To(val, kRowTag);
    return val;
  }

  /// @brief Returns T initialized with a single column value of the row.
  /// @snippet storages/postgres/tests/composite_types_pgtest.cpp FieldTagSippet
  ///
  /// @see @ref pg_composite_types
  template <typename T>
  T As(FieldTag) const {
    T val{};
    To(val, kFieldTag);
    return val;
  }

  /// Read fields into variables in order of their names in the first argument
  template <typename... T>
  void To(const std::initializer_list<std::string>& names, T&&... val) const;
  template <typename... T>
  std::tuple<T...> As(const std::initializer_list<std::string>& names) const;

  /// Read fields into variables in order of their indexes in the first
  /// argument
  template <typename... T>
  void To(const std::initializer_list<size_type>& indexes, T&&... val) const;
  template <typename... T>
  std::tuple<T...> As(const std::initializer_list<size_type>& indexes) const;
  //@}

  size_type IndexOfName(const std::string&) const;

 protected:
  friend class ResultSet;

  Row(detail::ResultWrapperPtr res, size_type row)
      : res_{res}, row_index_{row} {}

  //@{
  /** @name Iteration support */
  bool IsValid() const;
  int Compare(const Row& rhs) const;
  std::ptrdiff_t Distance(const Row& rhs) const;
  Row& Advance(std::ptrdiff_t);
  //@}
 private:
  detail::ResultWrapperPtr res_;
  size_type row_index_;
};

/// @name Iterator over rows in a result set
class ConstRowIterator
    : public detail::ConstDataIterator<ConstRowIterator, Row,
                                       detail::IteratorDirection::kForward> {
  friend class ResultSet;

  ConstRowIterator(detail::ResultWrapperPtr res, size_type row)
      : ConstDataIterator(res, row) {}
};

/// @name Reverse iterator over rows in a result set
class ReverseConstRowIterator
    : public detail::ConstDataIterator<ReverseConstRowIterator, Row,
                                       detail::IteratorDirection::kReverse> {
  friend class ResultSet;

  ReverseConstRowIterator(detail::ResultWrapperPtr res, size_type row)
      : ConstDataIterator(res, row) {}
};

/// @brief PostgreSQL result set
///
/// Provides random access to rows via indexing operations
/// and bidirectional iteration via iterators.
///
/// ## Usage synopsis
/// ```
/// auto trx = ...;
/// auto res = trx.Execute("select a, b from table");
/// for (auto row : res) {
///   // Process row data
/// }
/// ```
class ResultSet {
 public:
  using size_type = std::size_t;
  using difference_type = std::ptrdiff_t;
  static constexpr size_type npos = std::numeric_limits<size_type>::max();

  //@{
  /** @name Row container concept */
  using const_iterator = ConstRowIterator;
  using const_reverse_iterator = ReverseConstRowIterator;

  using value_type = Row;
  using reference = value_type;
  using pointer = const_iterator;
  //@}

  explicit ResultSet(std::shared_ptr<detail::ResultWrapper> pimpl)
      : pimpl_{std::move(pimpl)} {}

  /// Number of rows in the result set
  size_type Size() const;
  bool IsEmpty() const { return Size() == 0; }

  size_type RowsAffected() const;
  std::string CommandStatus() const;

  //@{
  /** @name Row container interface */
  //@{
  /** @name Forward iteration */
  const_iterator cbegin() const;
  const_iterator begin() const { return cbegin(); }
  const_iterator cend() const;
  const_iterator end() const { return cend(); }
  //@}
  //@{
  /** @name Reverse iteration */
  const_reverse_iterator crbegin() const;
  const_reverse_iterator rbegin() const { return crbegin(); }
  const_reverse_iterator crend() const;
  const_reverse_iterator rend() const { return crend(); }
  //@}

  reference Front() const;
  reference Back() const;

  /// @brief Access a row by index
  /// @throws RowIndexOutOfBounds if index is out of bounds
  reference operator[](size_type index) const;
  //@}

  //@{
  /** @name ResultSet metadata access */
  // TODO ResultSet metadata access interface
  size_type FieldCount() const;
  RowDescription GetRowDescription() const { return {pimpl_}; }
  //@}

  //@{
  /** @name Typed results */
  /// @brief Get a wrapper for iterating over a set of typed results.
  /// For more information see @ref psql_typed_results
  template <typename T>
  auto AsSetOf() const;
  template <typename T>
  auto AsSetOf(RowTag) const;
  template <typename T>
  auto AsSetOf(FieldTag) const;

  /// @brief Extract data into a container.
  /// For more information see @ref psql_typed_results
  template <typename Container>
  Container AsContainer() const;
  template <typename Container>
  Container AsContainer(RowTag) const;

  /// @brief Extract first row into user type.
  /// A single row result set is expected, will throw an exception when result
  /// set size != 1
  template <typename T>
  auto AsSingleRow() const;
  template <typename T>
  auto AsSingleRow(RowTag) const;
  template <typename T>
  auto AsSingleRow(FieldTag) const;

  /// @brief Extract first row into user type.
  /// @returns A single row result set if non empty result was returned, empty std::optional otherwise
  /// @throws exception when result set size > 1
  template <typename T>
<<<<<<< HEAD
  std::optional<T> AsOptionalSingleRow() const;
  template <typename T>
  std::optional<T> AsOptionalSingleRow(RowTag) const;
  template <typename T>
  std::optional<T> AsOptionalSingleRow(FieldTag) const;
=======
  std::optional<T> AsOptional() const;
  template <typename T>
  std::optional<T> AsOptional(RowTag) const;
  template <typename T>
  std::optional<T> AsOptional(FieldTag) const;
>>>>>>> a218cc75

  //@}
 private:
  friend class detail::ConnectionImpl;
  void FillBufferCategories(const UserTypes& types);
  void SetBufferCategoriesFrom(const ResultSet&);

  template <typename T, typename Tag>
  friend class TypedResultSet;

  std::shared_ptr<detail::ResultWrapper> pimpl_;
};

namespace detail {

//@{
/** @name Sequental field extraction */
template <typename IndexTuple, typename... T>
struct RowDataExtractorBase;

template <std::size_t... Indexes, typename... T>
struct RowDataExtractorBase<std::index_sequence<Indexes...>, T...> {
  static void ExtractValues(const Row& row, T&&... val) {
    (row[Indexes].To(std::forward<T>(val)), ...);
  }
  static void ExtractTuple(const Row& row, std::tuple<T...>& val) {
    (row[Indexes].To(std::get<Indexes>(val)), ...);
  }
  static void ExtractTuple(const Row& row, std::tuple<T...>&& val) {
    (row[Indexes].To(std::get<Indexes>(val)), ...);
  }

  static void ExtractValues(const Row& row,
                            const std::initializer_list<std::string>& names,
                            T&&... val) {
    (row[*(names.begin() + Indexes)].To(std::forward<T>(val)), ...);
  }
  static void ExtractTuple(const Row& row,
                           const std::initializer_list<std::string>& names,
                           std::tuple<T...>& val) {
    std::tuple<T...> tmp{row[*(names.begin() + Indexes)].template As<T>()...};
    tmp.swap(val);
  }

  static void ExtractValues(const Row& row,
                            const std::initializer_list<std::size_t>& indexes,
                            T&&... val) {
    (row[*(indexes.begin() + Indexes)].To(std::forward<T>(val)), ...);
  }
  static void ExtractTuple(const Row& row,
                           const std::initializer_list<std::size_t>& indexes,
                           std::tuple<T...>& val) {
    std::tuple<T...> tmp{row[*(indexes.begin() + Indexes)].template As<T>()...};
    tmp.swap(val);
  }
};

template <typename... T>
struct RowDataExtractor
    : RowDataExtractorBase<std::index_sequence_for<T...>, T...> {};

template <typename T>
struct TupleDataExtractor;
template <typename... T>
struct TupleDataExtractor<std::tuple<T...>>
    : RowDataExtractorBase<std::index_sequence_for<T...>, T...> {};
//@}

}  // namespace detail

template <typename T>
void Row::To(T&& val) const {
  To(std::forward<T>(val), kFieldTag);
}

template <typename T>
void Row::To(T&& val, RowTag) const {
  // Convert the val into a writable tuple and extract the data
  using ValueType = std::decay_t<T>;
  static_assert(io::traits::kIsRowType<ValueType>,
                "This type cannot be used as a row type");
  using RowType = io::RowType<ValueType>;
  using TupleType = typename RowType::TupleType;
  constexpr auto tuple_size = RowType::size;
  if (tuple_size > Size()) {
    throw InvalidTupleSizeRequested(Size(), tuple_size);
  } else if (tuple_size < Size()) {
    LOG_LIMITED_WARNING()
        << "Row size is greater that the number of data members in "
           "C++ user datatype "
        << compiler::GetTypeName<T>();
  }

  detail::TupleDataExtractor<TupleType>::ExtractTuple(
      *this, RowType::GetTuple(std::forward<T>(val)));
}

template <typename T>
void Row::To(T&& val, FieldTag) const {
  using ValueType = std::decay_t<T>;
  // composite types can be parsed without an explicit mapping
  static_assert(io::traits::kIsMappedToPg<ValueType> ||
                    io::traits::kIsCompositeType<ValueType>,
                "This type is not mapped to a PostgreSQL type");
  // Read the first field into the type
  if (Size() < 1) {
    throw InvalidTupleSizeRequested{Size(), 1};
  }
  if (Size() > 1) {
    throw NonSingleColumResultSet{Size(), compiler::GetTypeName<T>(), "As"};
  }
  (*this)[0].To(std::forward<T>(val));
}

template <typename... T>
void Row::To(T&&... val) const {
  if (sizeof...(T) > Size()) {
    throw InvalidTupleSizeRequested(Size(), sizeof...(T));
  }
  detail::RowDataExtractor<T...>::ExtractValues(*this, std::forward<T>(val)...);
}

template <typename T, typename... Y>
auto Row::As() const {
  if constexpr (sizeof...(Y) > 0) {
    std::tuple<T, Y...> res;
    To(res, kRowTag);
    return res;
  } else {
    return As<T>(kFieldTag);
  }
}

template <typename... T>
void Row::To(const std::initializer_list<std::string>& names,
             T&&... val) const {
  if (sizeof...(T) != names.size()) {
    throw FieldTupleMismatch(names.size(), sizeof...(T));
  }
  detail::RowDataExtractor<T...>::ExtractValues(*this, names,
                                                std::forward<T>(val)...);
}

template <typename... T>
std::tuple<T...> Row::As(
    const std::initializer_list<std::string>& names) const {
  if (sizeof...(T) != names.size()) {
    throw FieldTupleMismatch(names.size(), sizeof...(T));
  }
  std::tuple<T...> res;
  detail::RowDataExtractor<T...>::ExtractTuple(*this, names, res);
  return res;
}

template <typename... T>
void Row::To(const std::initializer_list<size_type>& indexes,
             T&&... val) const {
  if (sizeof...(T) != indexes.size()) {
    throw FieldTupleMismatch(indexes.size(), sizeof...(T));
  }
  detail::RowDataExtractor<T...>::ExtractValues(*this, indexes,
                                                std::forward<T>(val)...);
}

template <typename... T>
std::tuple<T...> Row::As(
    const std::initializer_list<size_type>& indexes) const {
  if (sizeof...(T) != indexes.size()) {
    throw FieldTupleMismatch(indexes.size(), sizeof...(T));
  }
  std::tuple<T...> res;
  detail::RowDataExtractor<T...>::ExtractTuple(*this, indexes, res);
  return res;
}

template <typename T>
auto ResultSet::AsSetOf() const {
  return AsSetOf<T>(kFieldTag);
}

template <typename T>
auto ResultSet::AsSetOf(RowTag) const {
  using ValueType = std::decay_t<T>;
  static_assert(io::traits::kIsRowType<ValueType>,
                "This type cannot be used as a row type");
  return TypedResultSet<T, RowTag>{*this};
}

template <typename T>
auto ResultSet::AsSetOf(FieldTag) const {
  using ValueType = std::decay_t<T>;
  // composite types can be parsed without an explicit mapping
  static_assert(io::traits::kIsMappedToPg<ValueType> ||
                    io::traits::kIsCompositeType<ValueType>,
                "This type is not mapped to a PostgreSQL type");
  if (FieldCount() > 1) {
    throw NonSingleColumResultSet{FieldCount(), compiler::GetTypeName<T>(),
                                  "AsSetOf"};
  }
  return TypedResultSet<T, FieldTag>{*this};
}

template <typename Container>
Container ResultSet::AsContainer() const {
  using ValueType = typename Container::value_type;
  Container c;
  if constexpr (io::traits::kCanReserve<Container>) {
    c.reserve(Size());
  }
  auto res = AsSetOf<ValueType>();
  std::copy(res.begin(), res.end(), io::traits::Inserter(c));
  return c;
}

template <typename Container>
Container ResultSet::AsContainer(RowTag) const {
  using ValueType = typename Container::value_type;
  Container c;
  if constexpr (io::traits::kCanReserve<Container>) {
    c.reserve(Size());
  }
  auto res = AsSetOf<ValueType>(kRowTag);
  std::copy(res.begin(), res.end(), io::traits::Inserter(c));
  return c;
}

template <typename T>
auto ResultSet::AsSingleRow() const {
  return AsSingleRow<T>(kFieldTag);
}

template <typename T>
auto ResultSet::AsSingleRow(RowTag) const {
  if (Size() != 1) {
    throw NonSingleRowResultSet{Size()};
  }
  return Front().As<T>(kRowTag);
}

template <typename T>
auto ResultSet::AsSingleRow(FieldTag) const {
  if (Size() != 1) {
    throw NonSingleRowResultSet{Size()};
  }
  return Front().As<T>(kFieldTag);
}

template <typename T>
<<<<<<< HEAD
std::optional<T> ResultSet::AsOptionalSingleRow() const {
  return AsOptionalSingleRow<T>(kFieldTag);
}

template <typename T>
std::optional<T> ResultSet::AsOptionalSingleRow(RowTag) const {
=======
std::optional<T> AsOptional() const {
  return AsOptional<T>(kFieldTag);
}

template <typename T>
std::optional<T> AsOptional(RowTag) const {
>>>>>>> a218cc75
  if (Size() > 1) {
    throw NonSingleRowResultSet{Size()};
  }
  return !isNull() ? { Front().As<T>(kRowTag) } : std::nullopt;
}

template <typename T>
<<<<<<< HEAD
std::optional<T> ResultSet::AsOptionalSingleRow(FieldTag) const {
=======
std::optional<T> AsOptional(FieldTag) const {
>>>>>>> a218cc75
  if (Size() > 1) {
    throw NonSingleRowResultSet{Size()};
  }
  return !isNull() ? { Front().As<T>(kFieldTag) } : std::nullopt;
}

}  // namespace storages::postgres

USERVER_NAMESPACE_END

#include <userver/storages/postgres/typed_result_set.hpp><|MERGE_RESOLUTION|>--- conflicted
+++ resolved
@@ -8,6 +8,7 @@
 #include <memory>
 #include <tuple>
 #include <utility>
+#include <optional>
 #include <optional>
 
 #include <fmt/format.h>
@@ -647,19 +648,11 @@
   /// @returns A single row result set if non empty result was returned, empty std::optional otherwise
   /// @throws exception when result set size > 1
   template <typename T>
-<<<<<<< HEAD
   std::optional<T> AsOptionalSingleRow() const;
   template <typename T>
   std::optional<T> AsOptionalSingleRow(RowTag) const;
   template <typename T>
   std::optional<T> AsOptionalSingleRow(FieldTag) const;
-=======
-  std::optional<T> AsOptional() const;
-  template <typename T>
-  std::optional<T> AsOptional(RowTag) const;
-  template <typename T>
-  std::optional<T> AsOptional(FieldTag) const;
->>>>>>> a218cc75
 
   //@}
  private:
@@ -908,21 +901,12 @@
 }
 
 template <typename T>
-<<<<<<< HEAD
 std::optional<T> ResultSet::AsOptionalSingleRow() const {
   return AsOptionalSingleRow<T>(kFieldTag);
 }
 
 template <typename T>
 std::optional<T> ResultSet::AsOptionalSingleRow(RowTag) const {
-=======
-std::optional<T> AsOptional() const {
-  return AsOptional<T>(kFieldTag);
-}
-
-template <typename T>
-std::optional<T> AsOptional(RowTag) const {
->>>>>>> a218cc75
   if (Size() > 1) {
     throw NonSingleRowResultSet{Size()};
   }
@@ -930,11 +914,7 @@
 }
 
 template <typename T>
-<<<<<<< HEAD
 std::optional<T> ResultSet::AsOptionalSingleRow(FieldTag) const {
-=======
-std::optional<T> AsOptional(FieldTag) const {
->>>>>>> a218cc75
   if (Size() > 1) {
     throw NonSingleRowResultSet{Size()};
   }
