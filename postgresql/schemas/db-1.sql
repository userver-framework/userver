--- conflicted
+++ resolved
@@ -71,44 +71,6 @@
 );
 
 
-<<<<<<< HEAD
-CREATE TYPE real_medium.user AS
-(
-	user_id TEXT,
-	username VARCHAR(255),
-	email VARCHAR(255),
-	bio TEXT,
-	image VARCHAR(255),
-	password_hash VARCHAR(255)
-);
-
-CREATE TYPE real_medium.profile AS
-(
-	username VARCHAR(255),
-	bio TEXT,
-	image VARCHAR(255),
-	following BOOL
-);
-
-CREATE TYPE real_medium.article AS
-(
-	article_id TEXT,
-	title VARCHAR(255),
-	slug VARCHAR(255),
-	body TEXT,
-	description TEXT,
-	created_at TIMESTAMPTZ,
-	updated_at TIMESTAMPTZ,
-	favorites_count INT,
-	user_id TEXT
-);
-
-CREATE TYPE real_medium.article_with_profile AS
-(
-	article real_medium.article,
-	author real_medium.profile
-);
-=======
 
 
 CREATE TYPE real_medium.profile AS
@@ -308,4 +270,242 @@
                 article_id = _article_id;
 END;
 $$ LANGUAGE plpgsql;
->>>>>>> f632b5c9
+
+
+
+
+CREATE TYPE real_medium.profile AS
+(
+        username VARCHAR(255),
+        bio TEXT,
+        image VARCHAR(255),
+        following BOOL
+);
+
+CREATE TYPE real_medium.tagged_article_with_author_profile AS
+(
+        article_id TEXT,
+        title VARCHAR(255),
+        slug VARCHAR(255),
+        body TEXT,
+        description TEXT,
+        created_at TIMESTAMP WITH TIME ZONE,
+        updated_at TIMESTAMP WITH TIME ZONE,
+        tagList VARCHAR(255)[],
+        favorited BOOL,
+        favorites_count BIGINT,
+        author real_medium.profile
+);
+
+
+
+
+CREATE OR REPLACE FUNCTION real_medium.get_article_tags(
+        _article_id TEXT)
+    RETURNS SETOF VARCHAR(255)
+AS $$
+BEGIN
+RETURN QUERY
+        SELECT
+                t.tag_name
+        FROM
+                real_medium.article_tag AS at
+        INNER JOIN
+                real_medium.tag_list AS t ON t.tag_id = at.tag_id
+        WHERE
+                article_id = _article_id
+        ORDER BY
+                t.tag_name ASC;
+END;
+$$ LANGUAGE plpgsql;
+
+CREATE OR REPLACE FUNCTION real_medium.is_following(
+        _followed_user_id TEXT,
+        _follower_user_id TEXT)
+    RETURNS BOOL
+AS $$
+BEGIN
+        RETURN EXISTS (
+                SELECT
+                        1
+                FROM
+                        real_medium.followers
+                WHERE follower_user_id = _follower_user_id AND followed_user_id = _followed_user_id
+        );
+END;
+$$ LANGUAGE plpgsql;
+
+
+
+CREATE OR REPLACE FUNCTION real_medium.create_article(
+        _title VARCHAR(255),
+        _slug VARCHAR(255),
+        _body TEXT,
+        _description TEXT,
+        _user_id TEXT,
+        _tags VARCHAR(255)[])
+    RETURNS TEXT
+AS $$
+DECLARE
+        _created_article_id TEXT;
+BEGIN
+        INSERT INTO
+                real_medium.articles (title, slug, body, description, user_id)
+        VALUES
+                (_title, _slug, _body, _description, _user_id)
+        RETURNING
+                article_id INTO _created_article_id;
+
+        INSERT INTO
+                real_medium.tag_list(tag_name)
+        SELECT
+                unnest(_tags)
+        ON CONFLICT DO NOTHING;
+
+        INSERT INTO
+                real_medium.article_tag (article_id, tag_id)
+        SELECT
+                _created_article_id, tag_ids.tag_id
+        FROM (
+                SELECT
+                        tag_id
+                FROM
+                        real_medium.tag_list
+                WHERE
+                        tag_name = ANY (_tags)) AS tag_ids;
+
+        RETURN _created_article_id;
+END;
+$$ LANGUAGE plpgsql;
+
+
+
+CREATE OR REPLACE FUNCTION real_medium.is_favorited_article(
+        _article_id TEXT,
+        _user_id TEXT = NULL)
+    RETURNS BOOL
+AS $$
+BEGIN
+        RETURN EXISTS (	SELECT 1 FROM real_medium.favorites
+                WHERE user_id = _user_id AND article_id = _article_id
+        );
+END;
+$$ LANGUAGE plpgsql;
+
+CREATE OR REPLACE FUNCTION real_medium.get_profile(
+        _id TEXT,
+        _follower_id TEXT = NULL)
+    RETURNS SETOF real_medium.profile
+AS $$
+BEGIN
+RETURN QUERY
+        SELECT
+                username,
+                bio,
+                image,
+                CASE WHEN _follower_id = NULL THEN
+                        FALSE
+                ELSE
+                         real_medium.is_following(_follower_id, _id)
+                END
+        FROM
+                real_medium.users
+        WHERE
+                user_id = _id;
+END;
+$$ LANGUAGE plpgsql;
+
+CREATE OR REPLACE FUNCTION real_medium.get_article_with_author_profile(
+        _article_id TEXT,
+        _follower_id TEXT = NULL)
+    RETURNS SETOF real_medium.tagged_article_with_author_profile
+AS $$
+BEGIN
+        RETURN QUERY
+        SELECT
+                article_id,
+                title,
+                slug,
+                body,
+                description,
+                created_at,
+                updated_at,
+                ARRAY(SELECT * FROM real_medium.get_article_tags(_article_id))::VARCHAR(255)[],
+                real_medium.is_favorited_article(_article_id, _follower_id),
+                favorites_count,
+                real_medium.get_profile(user_id, _follower_id)
+        FROM
+                real_medium.articles
+        WHERE
+                article_id = _article_id;
+END;
+$$ LANGUAGE plpgsql;
+
+
+CREATE OR REPLACE FUNCTION real_medium.get_article_with_author_profile_by_slug(
+        _slug VARCHAR(255),
+        _follower_id TEXT = NULL)
+    RETURNS SETOF real_medium.tagged_article_with_author_profile
+AS $$
+DECLARE
+        _article_id TEXT;
+BEGIN
+        SELECT article_id FROM real_medium.articles WHERE slug = _slug INTO _article_id;
+
+        RETURN QUERY
+        SELECT
+                article_id,
+                title,
+                slug,
+                body,
+                description,
+                created_at,
+                updated_at,
+                ARRAY(SELECT * FROM real_medium.get_article_tags(_article_id))::VARCHAR(255)[],
+                real_medium.is_favorited_article(_article_id, _follower_id),
+                favorites_count,
+                real_medium.get_profile(user_id, _follower_id)
+        FROM
+                real_medium.articles
+        WHERE
+                article_id = _article_id;
+END;
+$$ LANGUAGE plpgsql;
+
+
+CREATE TYPE real_medium.user_ AS
+(
+	user_id TEXT,
+	username VARCHAR(255),
+	email VARCHAR(255),
+	bio TEXT,
+	image VARCHAR(255),
+	password_hash VARCHAR(255)
+);
+
+CREATE TYPE real_medium.profile AS
+(
+	username VARCHAR(255),
+	bio TEXT,
+	image VARCHAR(255),
+	following BOOL
+);
+
+CREATE TYPE real_medium.article AS
+(
+	article_id TEXT,
+	title VARCHAR(255),
+	slug VARCHAR(255),
+	body TEXT,
+	description TEXT,
+	created_at TIMESTAMPTZ,
+	updated_at TIMESTAMPTZ,
+	favorites_count INT,
+	user_id TEXT
+);
+
+CREATE TYPE real_medium.article_with_profile AS
+(
+	article real_medium.article,
+	author real_medium.profile
+);