--- conflicted
+++ resolved
@@ -42,7 +42,13 @@
         self.slug = self.title.lower().replace(' ', '-')
         self.author = profile
 
-<<<<<<< HEAD
+    def change_fields(self):
+        new_article = Article()
+        self.body = new_article.body
+        self.description = new_article.description
+        self.title = new_article.title
+        self.slug = new_article.slug
+
 
 class Comment(BaseModel):
     body: str = Field(default_factory=fake.sentence)
@@ -58,12 +64,4 @@
 
     def __init__(self, n=1, profile=None, init_comments=[], *args, **kwargs):
         super().__init__(*args, **kwargs)
-        self.comments = init_comments + [Comment(profile) for i in range(n - len(init_comments))]
-=======
-    def change_fields(self):
-        new_article = Article()
-        self.body = new_article.body
-        self.description = new_article.description
-        self.title = new_article.title
-        self.slug = new_article.slug
->>>>>>> 014cd878
+        self.comments = init_comments + [Comment(profile) for i in range(n - len(init_comments))]