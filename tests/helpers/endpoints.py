from utils import *


async def register_user(service_client, user):
    return await service_client.post(
        Routes.REGISTRATION,
        json=model_dump(user, include=RequiredFields.REGISTRATION.value)
    )


async def login_user(service_client, user):
    return await service_client.post(
        Routes.LOGIN,
        json=model_dump(user, include=RequiredFields.LOGIN.value)
    )


async def get_user(service_client, token):
    return await service_client.get(
        Routes.GET_USER,
        headers={'Authorization': token},
    )


async def update_user(service_client, user, token):
    return await service_client.put(
        Routes.UPDATE_USER,
        json=model_dump(user, exclude_none=True),
        headers={'Authorization': token},
    )


async def get_profile(service_client, user, token):
    return await service_client.get(
        Routes.GET_PROFILE.format(username=user.username),
        headers={'Authorization': token}
    )


async def follow_user(service_client, user, token):
    return await service_client.post(
        Routes.FOLLOW_PROFILE.format(username=user.username),
        headers={'Authorization': token},
    )


async def unfollow_user(service_client, user, token):
    return await service_client.delete(
        Routes.UNFOLLOW_PROFILE.format(username=user.username),
        headers={'Authorization': token},
    )


async def create_article(service_client, article, token):
    return await service_client.post(
        Routes.CREATE_ARTICLE,
        json=model_dump(
            article, include=RequiredFields.CREATE_ARTICLE.value, exclude_none=True),
        headers={'Authorization': token},
    )


async def get_article(service_client, article, token):
    return await service_client.get(
        Routes.GET_ARTICLE.format(slug=article.slug),
        headers={'Authorization': token},
    )


<<<<<<< HEAD
async def add_comment(service_client, comment, article, token):
    return await service_client.post(
        Routes.ADD_COMMENT.format(slug=article.slug),
        json=model_dump(comment, include=RequiredFields.ADD_COMMENT.value),
=======
async def update_article(service_client, article, slug, token):
    return await service_client.put(
        Routes.UPDATE_ARTICLE.format(slug=slug),
        json=model_dump(
            article, include=RequiredFields.UPDATE_ARTICLE.value, exclude_none=True),
>>>>>>> 014cd878
        headers={'Authorization': token},
    )


<<<<<<< HEAD
async def get_comments(service_client, article, token):
    return await service_client.get(
        Routes.GET_COMMENTS.format(slug=article.slug),
=======
async def delete_article(service_client, article, token):
    return await service_client.delete(
        Routes.UPDATE_ARTICLE.format(slug=article.slug),
        headers={'Authorization': token},
    )


async def favourite_article(service_client, article, token):
    return await service_client.post(
        Routes.FAVOURITE_ARTICLE.format(slug=article.slug),
>>>>>>> 014cd878
        headers={'Authorization': token},
    )


<<<<<<< HEAD
async def delete_comment(service_client, comment_id, article, token):
    return await service_client.delete(
        Routes.DELETE_COMMENT.format(slug=article.slug, id=comment_id),
=======
async def unfavourite_article(service_client, article, token):
    return await service_client.delete(
        Routes.UNFAVOURITE_ARTICLE.format(slug=article.slug),
>>>>>>> 014cd878
        headers={'Authorization': token},
    )<|MERGE_RESOLUTION|>--- conflicted
+++ resolved
@@ -67,27 +67,15 @@
     )
 
 
-<<<<<<< HEAD
-async def add_comment(service_client, comment, article, token):
-    return await service_client.post(
-        Routes.ADD_COMMENT.format(slug=article.slug),
-        json=model_dump(comment, include=RequiredFields.ADD_COMMENT.value),
-=======
 async def update_article(service_client, article, slug, token):
     return await service_client.put(
         Routes.UPDATE_ARTICLE.format(slug=slug),
         json=model_dump(
             article, include=RequiredFields.UPDATE_ARTICLE.value, exclude_none=True),
->>>>>>> 014cd878
         headers={'Authorization': token},
     )
 
 
-<<<<<<< HEAD
-async def get_comments(service_client, article, token):
-    return await service_client.get(
-        Routes.GET_COMMENTS.format(slug=article.slug),
-=======
 async def delete_article(service_client, article, token):
     return await service_client.delete(
         Routes.UPDATE_ARTICLE.format(slug=article.slug),
@@ -98,19 +86,34 @@
 async def favourite_article(service_client, article, token):
     return await service_client.post(
         Routes.FAVOURITE_ARTICLE.format(slug=article.slug),
->>>>>>> 014cd878
         headers={'Authorization': token},
     )
 
 
-<<<<<<< HEAD
+async def unfavourite_article(service_client, article, token):
+    return await service_client.delete(
+        Routes.UNFAVOURITE_ARTICLE.format(slug=article.slug),
+        headers={'Authorization': token},
+    )
+
+
+async def add_comment(service_client, comment, article, token):
+    return await service_client.post(
+        Routes.ADD_COMMENT.format(slug=article.slug),
+        json=model_dump(comment, include=RequiredFields.ADD_COMMENT.value),
+        headers={'Authorization': token},
+    )
+
+
+async def get_comments(service_client, article, token):
+    return await service_client.get(
+        Routes.GET_COMMENTS.format(slug=article.slug),
+        headers={'Authorization': token},
+    )
+
+
 async def delete_comment(service_client, comment_id, article, token):
     return await service_client.delete(
         Routes.DELETE_COMMENT.format(slug=article.slug, id=comment_id),
-=======
-async def unfavourite_article(service_client, article, token):
-    return await service_client.delete(
-        Routes.UNFAVOURITE_ARTICLE.format(slug=article.slug),
->>>>>>> 014cd878
         headers={'Authorization': token},
-    )+    )
