--- conflicted
+++ resolved
@@ -119,11 +119,6 @@
     )
 
 
-<<<<<<< HEAD
-async def get_tags(service_client):
-    return await service_client.get(
-        Routes.GET_TAGS,
-=======
 async def feed_articles(service_client, token, limit, offset):
     return await service_client.get(
         Routes.FEED_ARTICLES,
@@ -138,5 +133,10 @@
         params={'tag': tag, 'author': author, 'favorited': favorited,
                 'limit': limit, 'offset': offset},
         headers={'Authorization': token},
->>>>>>> 33ef52eb
+    )
+
+
+async def get_tags(service_client):
+    return await service_client.get(
+        Routes.GET_TAGS,
     )