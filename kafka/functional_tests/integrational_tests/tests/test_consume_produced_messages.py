--- conflicted
+++ resolved
@@ -9,37 +9,35 @@
 from utils import produce
 from utils import produce_batch
 
-TOPIC1 = "test-topic-consume-produced-1"
-TOPIC2 = "test-topic-consume-produced-2"
+TOPIC1 = 'test-topic-consume-produced-1'
+TOPIC2 = 'test-topic-consume-produced-2'
 
 
 async def test_one_producer_sync_one_consumer_one_topic(
-    service_client,
-    testpoint,
+    service_client, testpoint,
 ):
-    @testpoint("tp_kafka-consumer")
+    @testpoint('tp_kafka-consumer')
     def received_messages_func(_data):
         pass
 
     await service_client.enable_testpoints()
 
-    await produce(service_client, 0, TOPIC1, "test-key", "test-message")
+    await produce(service_client, 0, TOPIC1, 'test-key', 'test-message')
 
     await received_messages_func.wait_call()
 
     consumed = await consume(service_client, TOPIC1)
     assert consumed == {
-        "messages": [
-            {"topic": TOPIC1, "key": "test-key", "payload": "test-message"},
+        'messages': [
+            {'topic': TOPIC1, 'key': 'test-key', 'payload': 'test-message'},
         ],
     }
 
 
 async def test_many_producers_sync_one_consumer_many_topic(
-    service_client,
-    testpoint,
+    service_client, testpoint,
 ):
-    @testpoint("tp_kafka-consumer")
+    @testpoint('tp_kafka-consumer')
     def received_messages_func(_data):
         pass
 
@@ -47,12 +45,7 @@
 
     topics: List[str] = [TOPIC1, TOPIC2]
     messages: Dict[str, List[Dict[str, str]]] = generate_messages_to_consume(
-<<<<<<< HEAD
-        topics=topics,
-        cnt=15,
-=======
         topics=topics, cnt=15,
->>>>>>> 7eb7ed38
     )
 
     for topic in topics:
@@ -60,9 +53,9 @@
             await produce(
                 service_client,
                 i % 2,
-                message["topic"],
-                message["key"],
-                message["payload"],
+                message['topic'],
+                message['key'],
+                message['payload'],
             )
 
     while sum([len(messages[topic]) for topic in topics]) > 0:
@@ -73,10 +66,9 @@
 
 
 async def test_many_producers_async_one_consumer_many_topic(
-    service_client,
-    testpoint,
+    service_client, testpoint,
 ):
-    @testpoint("tp_kafka-consumer")
+    @testpoint('tp_kafka-consumer')
     def received_messages_func(_data):
         pass
 
@@ -84,12 +76,7 @@
 
     topics: List[str] = [TOPIC1, TOPIC2]
     messages: Dict[str, List[Dict[str, str]]] = generate_messages_to_consume(
-<<<<<<< HEAD
-        topics=topics,
-        cnt=15,
-=======
         topics=topics, cnt=15,
->>>>>>> 7eb7ed38
     )
 
     requests: List[Dict[str, str]] = []
@@ -97,10 +84,7 @@
         for i, message in enumerate(messages[topic]):
             requests.append(
                 make_producer_request_body(
-                    i % 2,
-                    message["topic"],
-                    message["key"],
-                    message["payload"],
+                    i % 2, message['topic'], message['key'], message['payload'],
                 ),
             )
 
