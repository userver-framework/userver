--- conflicted
+++ resolved
@@ -4,20 +4,13 @@
 
 USERVER_NAMESPACE_BEGIN
 
-<<<<<<< HEAD
-using Equal = std::equal_to<int>;
-using Hash = std::hash<int>;
-
-using TinyLFU = cache::impl::LruBase<int, int, Hash, Equal,
-                                     cache::CachePolicy::kTinyLFU>;
-
-std::vector<int> Get(TinyLFU& cache) {
-=======
 template <typename T>
 class TinyLFU : public ::testing::Test {
  public:
+  using Hash = std::hash<int>;
+  using Equal = std::equal_to<int>;
   using Cache =
-      cache::impl::LruBase<int, int, std::hash<int>, std::equal_to<int>,
+      cache::impl::LruBase<int, int, Hash, Equal,
                            cache::CachePolicy::kTinyLFU, T::value>;
 };
 
@@ -29,7 +22,6 @@
 
 template <typename Cache>
 std::vector<int> Get(Cache& cache) {
->>>>>>> 6998612e
   std::vector<int> actual;
   cache.VisitAll([&actual](int key, int) { actual.push_back(key); });
   std::sort(actual.begin(), actual.end());
