<<<<<<< HEAD
#pragma once

#include <functional>
#include <utility>

#include <userver/cache/impl/hash.hpp>
#include <userver/cache/impl/lru.hpp>
#include <userver/cache/impl/sketch/aged.hpp>
#include <userver/cache/impl/sketch/policy.hpp>
#include <userver/cache/impl/slru.hpp>
#include <userver/cache/policy.hpp>
#include "userver/utils/assert.hpp"

USERVER_NAMESPACE_BEGIN

namespace cache::impl {

// Impl LruBase interface
template <typename T, typename U, typename Hash, typename Equal,
          CachePolicy InnerPolicy = CachePolicy::kLRU,
          typename SketchHash = std::hash<T>,
          sketch::Policy SketchPolicy = sketch::Policy::Aged>
class TinyLFU {
  // std::hash -- Bad for digits, good for strings
  // tools::Jenkins -- too slow
 public:
  explicit TinyLFU(std::size_t max_size, const Hash& hash, const Equal& equal);

  TinyLFU(TinyLFU&& other) noexcept = default;
  TinyLFU& operator=(TinyLFU&& other) noexcept = default;
  TinyLFU(const TinyLFU& lru) = delete;
  TinyLFU& operator=(const TinyLFU& lru) = delete;

  bool Put(const T& key, U value);

  template <typename... Args>
  U* Emplace(const T& key, Args&&... args);

  void Erase(const T& key) { main_.Erase(key); }

  U* Get(const T& key) {
    counters_.Increment(key);
    return main_.Get(key);
  }

  const T* GetLeastUsedKey() { return main_.GetLeastUsedKey(); }

  U* GetLeastUsedValue() { return main_.GetLeastUsedValue(); }

  void SetMaxSize(std::size_t new_max_size);

  void Clear() noexcept {
    counters_.Clear();
    main_.Clear();
  }

  template <typename Function>
  void VisitAll(Function&& func) const {
    main_.VisitAll(std::forward<Function>(func));
  }

  template <typename Function>
  void VisitAll(Function&& func) {
    main_.VisitAll(std::forward<Function>(func));
  }

  std::size_t GetSize() const { return main_.GetSize(); }

  // TODO: remove it (slug)
  void Access(const T& key) { counters_.Increment(key); }

 private:
  sketch::Sketch<T, SketchHash, SketchPolicy> counters_;
  std::size_t max_size_;
  LruBase<T, U, Hash, Equal, InnerPolicy> main_;
};

template <typename T, typename U, typename Hash, typename Equal,
          CachePolicy InnerPolicy, typename SketchHash,
          sketch::Policy SketchPolicy>
TinyLFU<T, U, Hash, Equal, InnerPolicy, SketchHash, SketchPolicy>::TinyLFU(
    std::size_t max_size, const Hash& hash, const Equal& equal)
    : counters_(max_size, SketchHash{}),
      max_size_(max_size),
      main_(max_size, hash, equal) {
  UASSERT(max_size > 0);
}

// TODO: what should be returned? (same get() or success/failure)
// TODO: size 0
template <typename T, typename U, typename Hash, typename Equal,
          CachePolicy InnerPolicy, typename SketchHash,
          sketch::Policy SketchPolicy>
bool TinyLFU<T, U, Hash, Equal, InnerPolicy, SketchHash, SketchPolicy>::Put(
    const T& key, U value) {
  counters_.Increment(key);
  if (main_.GetSize() == max_size_) {
    // Update
    if (main_.Get(key)) {
      main_.Put(key, std::move(value));
      return false;
    }
    // Winner
    if (counters_.Estimate(key) > counters_.Estimate(*main_.GetLeastUsedKey()))
      main_.Put(key, std::move(value));
    return true;
  } else
    return main_.Put(key, std::move(value));
}

template <typename T, typename U, typename Hash, typename Equal,
          CachePolicy InnerPolicy, typename SketchHash,
          sketch::Policy SketchPolicy>
template <typename... Args>
U* TinyLFU<T, U, Hash, Equal, InnerPolicy, SketchHash, SketchPolicy>::Emplace(
    const T& key, Args&&... args) {
  auto* existing = main_.Get(key);
  if (existing) return existing;
  Put(key, U{std::forward<Args>(args)...});
  return main_.Get(key);
}

// TODO: counters copy-constructor
// TODO: set max size to SketchPolicy
template <typename T, typename U, typename Hash, typename Equal,
          CachePolicy InnerPolicy, typename SketchHash,
          sketch::Policy SketchPolicy>
void TinyLFU<T, U, Hash, Equal, InnerPolicy, SketchHash,
             SketchPolicy>::SetMaxSize(std::size_t new_max_size) {
  UASSERT(new_max_size > 0);
  auto new_counters =
      sketch::Sketch<T, SketchHash, SketchPolicy>(new_max_size, SketchHash{});
  main_.VisitAll([&new_counters](const T& key, const U&) mutable {
    new_counters.Increment(key);
  });
  counters_ = new_counters;
  main_.SetMaxSize(new_max_size);
  max_size_ = new_max_size;
}

// Default
template <typename T, typename U, typename Hash, typename Equal>
class LruBase<T, U, Hash, Equal, CachePolicy::kTinyLFU> {
 public:
  explicit LruBase(std::size_t max_size, const Hash& hash, const Equal& equal)
      : inner_(max_size, hash, equal) {}

  LruBase(LruBase&& other) noexcept = default;
  LruBase& operator=(LruBase&& other) noexcept = default;
  LruBase(const LruBase& lru) = delete;
  LruBase& operator=(const LruBase& lru) = delete;

  bool Put(const T& key, U value) { return inner_.Put(key, value); }
  template <typename... Args>
  U* Emplace(const T& key, Args&&... args) {
    return inner_.Emplace(key, args...);
  }
  void Erase(const T& key) { inner_.Erase(key); }
  U* Get(const T& key) { return inner_.Get(key); }
  const T* GetLeastUsedKey() { return inner_.GetLeastUsedKey(); }
  U* GetLeastUsedValue() { return inner_.GetLeastUsedValue(); }
  void SetMaxSize(std::size_t new_max_size) { inner_.SetMaxSize(new_max_size); }
  void Clear() noexcept { inner_.Clear(); }
  template <typename Function>
  void VisitAll(Function&& func) const {
    inner_.VisitAll(std::forward<Function>(func));
  }
  template <typename Function>
  void VisitAll(Function&& func) {
    inner_.VisitAll(std::forward<Function>(func));
  }
  std::size_t GetSize() const { return inner_.GetSize(); }

 private:
  TinyLFU<T, U, Hash, Equal, CachePolicy::kLRU> inner_;
};

}  // namespace cache::impl

USERVER_NAMESPACE_END
=======
#pragma once

#include <functional>
#include <utility>

#include <userver/cache/impl/hash.hpp>
#include <userver/cache/impl/lru.hpp>
#include <userver/cache/impl/sketch/aged.hpp>
#include <userver/cache/impl/sketch/policy.hpp>
#include <userver/cache/impl/slru.hpp>
#include <userver/cache/policy.hpp>
#include <userver/utils/assert.hpp>

USERVER_NAMESPACE_BEGIN

namespace cache::impl {

// Impl LruBase interface
template <typename T, typename U, typename Hash, typename Equal,
          CachePolicy InnerPolicy = CachePolicy::kLRU,
          typename SketchHash = std::hash<T>,
          sketch::Policy SketchPolicy = sketch::Policy::Aged>
class TinyLFU {
  // std::hash -- Bad for digits, good for strings
  // tools::Jenkins -- too slow
 public:
  explicit TinyLFU(std::size_t max_size, const Hash& hash, const Equal& equal);

  TinyLFU(TinyLFU&& other) noexcept = default;
  TinyLFU& operator=(TinyLFU&& other) noexcept = default;
  TinyLFU(const TinyLFU& lru) = delete;
  TinyLFU& operator=(const TinyLFU& lru) = delete;

  bool Put(const T& key, U value);

  template <typename... Args>
  U* Emplace(const T& key, Args&&... args);

  void Erase(const T& key) { main_.Erase(key); }

  U* Get(const T& key) {
    counters_.Increment(key);
    return main_.Get(key);
  }

  const T* GetLeastUsedKey() { return main_.GetLeastUsedKey(); }

  U* GetLeastUsedValue() { return main_.GetLeastUsedValue(); }

  void SetMaxSize(std::size_t new_max_size);

  void Clear() noexcept {
    counters_.Clear();
    main_.Clear();
  }

  template <typename Function>
  void VisitAll(Function&& func) const {
    main_.VisitAll(std::forward<Function>(func));
  }

  template <typename Function>
  void VisitAll(Function&& func) {
    main_.VisitAll(std::forward<Function>(func));
  }

  std::size_t GetSize() const { return main_.GetSize(); }

  // TODO: remove it (slug)
  void Access(const T& key) { counters_.Increment(key); }

 private:
  sketch::Sketch<T, SketchHash, SketchPolicy> counters_;
  std::size_t max_size_;
  LruBase<T, U, Hash, Equal, InnerPolicy> main_;
};

template <typename T, typename U, typename Hash, typename Equal,
          CachePolicy InnerPolicy, typename SketchHash,
          sketch::Policy SketchPolicy>
TinyLFU<T, U, Hash, Equal, InnerPolicy, SketchHash, SketchPolicy>::TinyLFU(
    std::size_t max_size, const Hash& hash, const Equal& equal)
    : counters_(max_size, SketchHash{}),
      max_size_(max_size),
      main_(max_size, hash, equal) {
  UASSERT(max_size > 0);
}

// TODO: what should be returned? (same get() or success/failure)
// TODO: size 0
template <typename T, typename U, typename Hash, typename Equal,
          CachePolicy InnerPolicy, typename SketchHash,
          sketch::Policy SketchPolicy>
bool TinyLFU<T, U, Hash, Equal, InnerPolicy, SketchHash, SketchPolicy>::Put(
    const T& key, U value) {
  counters_.Increment(key);
  if (main_.GetSize() == max_size_) {
    // Update
    if (main_.Get(key)) {
      main_.Put(key, std::move(value));
      return false;
    }
    // Winner
    if (counters_.Estimate(key) > counters_.Estimate(*main_.GetLeastUsedKey()))
      main_.Put(key, std::move(value));
    return true;
  } else
    return main_.Put(key, std::move(value));
}

template <typename T, typename U, typename Hash, typename Equal,
          CachePolicy InnerPolicy, typename SketchHash,
          sketch::Policy SketchPolicy>
template <typename... Args>
U* TinyLFU<T, U, Hash, Equal, InnerPolicy, SketchHash, SketchPolicy>::Emplace(
    const T& key, Args&&... args) {
  auto* existing = main_.Get(key);
  if (existing) return existing;
  Put(key, U{std::forward<Args>(args)...});
  return main_.Get(key);
}

// TODO: counters copy-constructor
// TODO: set max size to SketchPolicy
template <typename T, typename U, typename Hash, typename Equal,
          CachePolicy InnerPolicy, typename SketchHash,
          sketch::Policy SketchPolicy>
void TinyLFU<T, U, Hash, Equal, InnerPolicy, SketchHash,
             SketchPolicy>::SetMaxSize(std::size_t new_max_size) {
  UASSERT(new_max_size > 0);
  auto new_counters =
      sketch::Sketch<T, SketchHash, SketchPolicy>(new_max_size, SketchHash{});
  main_.VisitAll([&new_counters](const T& key, const U&) mutable {
    new_counters.Increment(key);
  });
  counters_ = new_counters;
  main_.SetMaxSize(new_max_size);
  max_size_ = new_max_size;
}

// Default
template <typename T, typename U, typename Hash, typename Equal>
class LruBase<T, U, Hash, Equal, CachePolicy::kTinyLFU> {
 public:
  explicit LruBase(std::size_t max_size, const Hash& hash, const Equal& equal)
      : inner_(max_size, hash, equal) {}

  LruBase(LruBase&& other) noexcept = default;
  LruBase& operator=(LruBase&& other) noexcept = default;
  LruBase(const LruBase& lru) = delete;
  LruBase& operator=(const LruBase& lru) = delete;

  bool Put(const T& key, U value) { return inner_.Put(key, value); }
  template <typename... Args>
  U* Emplace(const T& key, Args&&... args) {
    return inner_.Emplace(key, args...);
  }
  void Erase(const T& key) { inner_.Erase(key); }
  U* Get(const T& key) { return inner_.Get(key); }
  const T* GetLeastUsedKey() { return inner_.GetLeastUsedKey(); }
  U* GetLeastUsedValue() { return inner_.GetLeastUsedValue(); }
  void SetMaxSize(std::size_t new_max_size) { inner_.SetMaxSize(new_max_size); }
  void Clear() noexcept { inner_.Clear(); }
  template <typename Function>
  void VisitAll(Function&& func) const {
    inner_.VisitAll(std::forward<Function>(func));
  }
  template <typename Function>
  void VisitAll(Function&& func) {
    inner_.VisitAll(std::forward<Function>(func));
  }
  std::size_t GetSize() const { return inner_.GetSize(); }

 private:
  TinyLFU<T, U, Hash, Equal, CachePolicy::kLRU> inner_;
};

}  // namespace cache::impl

USERVER_NAMESPACE_END
>>>>>>> e4846149
<|MERGE_RESOLUTION|>--- conflicted
+++ resolved
@@ -1,185 +1,3 @@
-<<<<<<< HEAD
-#pragma once
-
-#include <functional>
-#include <utility>
-
-#include <userver/cache/impl/hash.hpp>
-#include <userver/cache/impl/lru.hpp>
-#include <userver/cache/impl/sketch/aged.hpp>
-#include <userver/cache/impl/sketch/policy.hpp>
-#include <userver/cache/impl/slru.hpp>
-#include <userver/cache/policy.hpp>
-#include "userver/utils/assert.hpp"
-
-USERVER_NAMESPACE_BEGIN
-
-namespace cache::impl {
-
-// Impl LruBase interface
-template <typename T, typename U, typename Hash, typename Equal,
-          CachePolicy InnerPolicy = CachePolicy::kLRU,
-          typename SketchHash = std::hash<T>,
-          sketch::Policy SketchPolicy = sketch::Policy::Aged>
-class TinyLFU {
-  // std::hash -- Bad for digits, good for strings
-  // tools::Jenkins -- too slow
- public:
-  explicit TinyLFU(std::size_t max_size, const Hash& hash, const Equal& equal);
-
-  TinyLFU(TinyLFU&& other) noexcept = default;
-  TinyLFU& operator=(TinyLFU&& other) noexcept = default;
-  TinyLFU(const TinyLFU& lru) = delete;
-  TinyLFU& operator=(const TinyLFU& lru) = delete;
-
-  bool Put(const T& key, U value);
-
-  template <typename... Args>
-  U* Emplace(const T& key, Args&&... args);
-
-  void Erase(const T& key) { main_.Erase(key); }
-
-  U* Get(const T& key) {
-    counters_.Increment(key);
-    return main_.Get(key);
-  }
-
-  const T* GetLeastUsedKey() { return main_.GetLeastUsedKey(); }
-
-  U* GetLeastUsedValue() { return main_.GetLeastUsedValue(); }
-
-  void SetMaxSize(std::size_t new_max_size);
-
-  void Clear() noexcept {
-    counters_.Clear();
-    main_.Clear();
-  }
-
-  template <typename Function>
-  void VisitAll(Function&& func) const {
-    main_.VisitAll(std::forward<Function>(func));
-  }
-
-  template <typename Function>
-  void VisitAll(Function&& func) {
-    main_.VisitAll(std::forward<Function>(func));
-  }
-
-  std::size_t GetSize() const { return main_.GetSize(); }
-
-  // TODO: remove it (slug)
-  void Access(const T& key) { counters_.Increment(key); }
-
- private:
-  sketch::Sketch<T, SketchHash, SketchPolicy> counters_;
-  std::size_t max_size_;
-  LruBase<T, U, Hash, Equal, InnerPolicy> main_;
-};
-
-template <typename T, typename U, typename Hash, typename Equal,
-          CachePolicy InnerPolicy, typename SketchHash,
-          sketch::Policy SketchPolicy>
-TinyLFU<T, U, Hash, Equal, InnerPolicy, SketchHash, SketchPolicy>::TinyLFU(
-    std::size_t max_size, const Hash& hash, const Equal& equal)
-    : counters_(max_size, SketchHash{}),
-      max_size_(max_size),
-      main_(max_size, hash, equal) {
-  UASSERT(max_size > 0);
-}
-
-// TODO: what should be returned? (same get() or success/failure)
-// TODO: size 0
-template <typename T, typename U, typename Hash, typename Equal,
-          CachePolicy InnerPolicy, typename SketchHash,
-          sketch::Policy SketchPolicy>
-bool TinyLFU<T, U, Hash, Equal, InnerPolicy, SketchHash, SketchPolicy>::Put(
-    const T& key, U value) {
-  counters_.Increment(key);
-  if (main_.GetSize() == max_size_) {
-    // Update
-    if (main_.Get(key)) {
-      main_.Put(key, std::move(value));
-      return false;
-    }
-    // Winner
-    if (counters_.Estimate(key) > counters_.Estimate(*main_.GetLeastUsedKey()))
-      main_.Put(key, std::move(value));
-    return true;
-  } else
-    return main_.Put(key, std::move(value));
-}
-
-template <typename T, typename U, typename Hash, typename Equal,
-          CachePolicy InnerPolicy, typename SketchHash,
-          sketch::Policy SketchPolicy>
-template <typename... Args>
-U* TinyLFU<T, U, Hash, Equal, InnerPolicy, SketchHash, SketchPolicy>::Emplace(
-    const T& key, Args&&... args) {
-  auto* existing = main_.Get(key);
-  if (existing) return existing;
-  Put(key, U{std::forward<Args>(args)...});
-  return main_.Get(key);
-}
-
-// TODO: counters copy-constructor
-// TODO: set max size to SketchPolicy
-template <typename T, typename U, typename Hash, typename Equal,
-          CachePolicy InnerPolicy, typename SketchHash,
-          sketch::Policy SketchPolicy>
-void TinyLFU<T, U, Hash, Equal, InnerPolicy, SketchHash,
-             SketchPolicy>::SetMaxSize(std::size_t new_max_size) {
-  UASSERT(new_max_size > 0);
-  auto new_counters =
-      sketch::Sketch<T, SketchHash, SketchPolicy>(new_max_size, SketchHash{});
-  main_.VisitAll([&new_counters](const T& key, const U&) mutable {
-    new_counters.Increment(key);
-  });
-  counters_ = new_counters;
-  main_.SetMaxSize(new_max_size);
-  max_size_ = new_max_size;
-}
-
-// Default
-template <typename T, typename U, typename Hash, typename Equal>
-class LruBase<T, U, Hash, Equal, CachePolicy::kTinyLFU> {
- public:
-  explicit LruBase(std::size_t max_size, const Hash& hash, const Equal& equal)
-      : inner_(max_size, hash, equal) {}
-
-  LruBase(LruBase&& other) noexcept = default;
-  LruBase& operator=(LruBase&& other) noexcept = default;
-  LruBase(const LruBase& lru) = delete;
-  LruBase& operator=(const LruBase& lru) = delete;
-
-  bool Put(const T& key, U value) { return inner_.Put(key, value); }
-  template <typename... Args>
-  U* Emplace(const T& key, Args&&... args) {
-    return inner_.Emplace(key, args...);
-  }
-  void Erase(const T& key) { inner_.Erase(key); }
-  U* Get(const T& key) { return inner_.Get(key); }
-  const T* GetLeastUsedKey() { return inner_.GetLeastUsedKey(); }
-  U* GetLeastUsedValue() { return inner_.GetLeastUsedValue(); }
-  void SetMaxSize(std::size_t new_max_size) { inner_.SetMaxSize(new_max_size); }
-  void Clear() noexcept { inner_.Clear(); }
-  template <typename Function>
-  void VisitAll(Function&& func) const {
-    inner_.VisitAll(std::forward<Function>(func));
-  }
-  template <typename Function>
-  void VisitAll(Function&& func) {
-    inner_.VisitAll(std::forward<Function>(func));
-  }
-  std::size_t GetSize() const { return inner_.GetSize(); }
-
- private:
-  TinyLFU<T, U, Hash, Equal, CachePolicy::kLRU> inner_;
-};
-
-}  // namespace cache::impl
-
-USERVER_NAMESPACE_END
-=======
 #pragma once
 
 #include <functional>
@@ -359,5 +177,4 @@
 
 }  // namespace cache::impl
 
-USERVER_NAMESPACE_END
->>>>>>> e4846149
+USERVER_NAMESPACE_END