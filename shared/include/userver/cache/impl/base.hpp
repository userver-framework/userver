<<<<<<< HEAD
#pragma once

#include <functional>
#include <typeindex>
#include <userver/cache/policy.hpp>

USERVER_NAMESPACE_BEGIN

namespace cache::impl {
template <typename T, typename U, typename Hash = std::hash<T>,
          typename Equal = std::equal_to<T>,
          CachePolicy Policy = CachePolicy::kLRU, CachePolicy...>
class LruBase final {};
}  // namespace cache::impl

USERVER_NAMESPACE_END
=======
#pragma once

#include <functional>
#include <typeindex>
#include <userver/cache/policy.hpp>

USERVER_NAMESPACE_BEGIN

namespace cache::impl {
template <typename T, typename U, typename Hash = std::hash<T>,
          typename Equal = std::equal_to<T>,
          CachePolicy Policy = CachePolicy::kLRU, CachePolicy...>
class LruBase final {};
}  // namespace cache::impl

USERVER_NAMESPACE_END
>>>>>>> e4846149
<|MERGE_RESOLUTION|>--- conflicted
+++ resolved
@@ -1,4 +1,3 @@
-<<<<<<< HEAD
 #pragma once
 
 #include <functional>
@@ -14,22 +13,4 @@
 class LruBase final {};
 }  // namespace cache::impl
 
-USERVER_NAMESPACE_END
-=======
-#pragma once
-
-#include <functional>
-#include <typeindex>
-#include <userver/cache/policy.hpp>
-
-USERVER_NAMESPACE_BEGIN
-
-namespace cache::impl {
-template <typename T, typename U, typename Hash = std::hash<T>,
-          typename Equal = std::equal_to<T>,
-          CachePolicy Policy = CachePolicy::kLRU, CachePolicy...>
-class LruBase final {};
-}  // namespace cache::impl
-
-USERVER_NAMESPACE_END
->>>>>>> e4846149
+USERVER_NAMESPACE_END