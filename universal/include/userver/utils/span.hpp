#pragma once

/// @file userver/utils/span.hpp
/// @brief @copybrief utils::span

#include <cstddef>
#include <iterator>
#include <type_traits>

#if __has_include(<span>)
#include <span>
#endif

#include <userver/utils/assert.hpp>

USERVER_NAMESPACE_BEGIN

namespace utils {

namespace impl {

template <typename T>
struct TypeIdentityImpl final {
  using type = T;
};

template <typename T>
using TypeIdentity = typename TypeIdentityImpl<T>::type;

}  // namespace impl

/// A polyfill for std::span from C++20
template <typename T>
class span final {
 public:
  using iterator = T*;

  constexpr span() noexcept : span(nullptr, nullptr) {}

  constexpr span(T* begin, T* end) noexcept : begin_(begin), end_(end) {
    UASSERT((begin != nullptr && end != nullptr && begin <= end) ||
            (begin == nullptr && end == nullptr));
  }

  constexpr span(T* begin, std::size_t size) noexcept
      : begin_(begin), end_(begin + size) {
    UASSERT(begin != nullptr || size == 0);
  }

  template <
      typename Container,
      typename = std::enable_if_t<
          // Either Container is lvalue, or this span's elements are const
          (std::is_lvalue_reference_v<Container> || std::is_const_v<T>)&&
          // Copy and move constructor fix
          !std::is_same_v<std::remove_cv_t<std::remove_reference_t<Container>>,
                          span> &&
          // Container is a range of T
          std::is_convertible_v<decltype(std::data(std::declval<Container&>())),
                                T*>>>
  // NOLINTNEXTLINE(cppcoreguidelines-missing-std-forward)
  constexpr /*implicit*/ span(Container&& cont) noexcept
      : span(std::data(cont), std::size(cont)) {}

  template <std::size_t Size>
  constexpr /*implicit*/ span(impl::TypeIdentity<T> (&array)[Size]) noexcept
      : span(std::data(array), std::size(array)) {}

  constexpr T* begin() const noexcept { return begin_; }
  constexpr T* end() const noexcept { return end_; }

  constexpr T* data() const noexcept { return begin_; }
  constexpr std::size_t size() const noexcept { return end_ - begin_; }
  constexpr bool empty() const noexcept { return size() == 0; }

  constexpr span<T> first(std::size_t count) const noexcept {
    UASSERT(count <= size());
    return span{begin_, begin_ + count};
  }

  constexpr span<T> last(std::size_t count) const noexcept {
    UASSERT(count <= size());
    return span{end_ - count, end_};
  }

  constexpr span<T> subspan(std::size_t offset) const noexcept {
    UASSERT(offset <= size());
    return span{begin_ + offset, end_};
  }

<<<<<<< HEAD
  constexpr span<T> subspan(std::size_t offset,
=======
  constexpr span<T> subspan(std::size_t offset,  //
>>>>>>> 979ddf1d
                            std::size_t count) const noexcept {
    UASSERT(offset + count <= size());
    return span{begin_ + offset, begin_ + offset + count};
  }

  constexpr T& operator[](std::size_t index) const noexcept {
    UASSERT(index < size());
    return begin_[index];
  }

 private:
  T* begin_;
  T* end_;
};

template <typename Container>
span(Container&& cont)
    -> span<std::remove_reference_t<decltype(*std::begin(cont))>>;

/// A polyfill for std::as_bytes from C++20
template <typename T>
span<const std::byte> as_bytes(span<T> s) noexcept {
  const auto* const data = reinterpret_cast<const std::byte*>(s.data());
  return {data, data + s.size() * sizeof(T)};
}

/// A polyfill for std::as_writable_bytes from C++20
template <typename T>
span<std::byte> as_writable_bytes(span<T> s) noexcept {
  static_assert(!std::is_const_v<T>);
  auto* const data = reinterpret_cast<std::byte*>(s.data());
  return {data, data + s.size() * sizeof(T)};
}

}  // namespace utils

USERVER_NAMESPACE_END

/// @cond

// Boost requires ranges to have a nested constant_iterator alias,
// but utils::span does not have one.
namespace boost {

template <typename T, typename Enabler>
struct range_const_iterator;

template <typename T>
struct range_const_iterator<USERVER_NAMESPACE::utils::span<T>, void> {
  using type = typename USERVER_NAMESPACE::utils::span<T>::iterator;
};

}  // namespace boost

/// @endcond<|MERGE_RESOLUTION|>--- conflicted
+++ resolved
@@ -88,11 +88,7 @@
     return span{begin_ + offset, end_};
   }
 
-<<<<<<< HEAD
-  constexpr span<T> subspan(std::size_t offset,
-=======
   constexpr span<T> subspan(std::size_t offset,  //
->>>>>>> 979ddf1d
                             std::size_t count) const noexcept {
     UASSERT(offset + count <= size());
     return span{begin_ + offset, begin_ + offset + count};
