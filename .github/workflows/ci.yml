--- conflicted
+++ resolved
@@ -79,30 +79,7 @@
 
                 sudo apt update
                 sudo apt install --allow-downgrades -y clickhouse-common-static $(cat scripts/docs/en/deps/${{matrix.os}}.md | tr '\n' ' ')
-<<<<<<< HEAD
 
-=======
-                # GH Ubuntu image has libpq version 15+ from pg's repo.
-                # So we downgrade libpq5 and libpq-dev, otherwise build fails, because
-                # postgresql-14 brings libpq5=15+, which has API breaks.
-                # We also downgrade postgresql-14, otherwise it gets uninstalled.
-                # We will fix this one day, but oh well for now.
-                if [ "${{matrix.os}}" = "ubuntu-22.04" ]; then
-                  sudo apt-key adv --keyserver hkp://keyserver.ubuntu.com:80 --recv 7FCC7D46ACCC4CF8
-                  echo "deb https://apt-archive.postgresql.org/pub/repos/apt jammy-pgdg-archive main" | sudo tee /etc/apt/sources.list.d/pgdg.list
-                  sudo apt update
-
-                  sudo mkdir -p /etc/apt/preferences.d
-
-                  printf "Package: postgresql-14\nPin: version 14.5*\nPin-Priority: 1001\n" | sudo tee -a /etc/apt/preferences.d/postgresql-14
-                  printf "Package: postgresql-client-14\nPin: version 14.5*\nPin-Priority: 1001\n" | sudo tee -a /etc/apt/preferences.d/postgresql-client-14
-                  sudo apt install --allow-downgrades -y postgresql-14 postgresql-client-14
-
-                  printf "Package: libpq5\nPin: version 14.5*\nPin-Priority: 1001\n" | sudo tee -a /etc/apt/preferences.d/libpq5
-                  printf "Package: libpq-dev\nPin: version 14.5*\nPin-Priority: 1001\n"| sudo tee -a /etc/apt/preferences.d/libpq-dev
-                  sudo apt install --allow-downgrades -y libpq5 libpq-dev
-                fi
->>>>>>> 4e29e97b
                 if [ "${{matrix.info}}" = "g++-8 + debug" ]; then
                   sudo apt install --allow-downgrades -y g++-8
                 fi
