name: CI

'on':
    pull_request:
    push:
        branches:
          - master
          - develop
          - feature/**

env:
    UBSAN_OPTIONS: print_stacktrace=1
    ASAN_OPTIONS: detect_odr_violation=2

jobs:
    posix:
        strategy:
            fail-fast: false
            matrix:
                include:
                  - cmake-flags: >-
                        -DCMAKE_CXX_COMPILER=clang++-14 -DCMAKE_C_COMPILER=clang-14
<<<<<<< HEAD
                        -DUSERVER_SANITIZE="thread"
                        -DCMAKE_BUILD_TYPE=Debug
                    os: ubuntu-22.04
                    info: clang-14 + debug + thread
                    tests-flags: ''

                  - cmake-flags: >-
                        -DCMAKE_CXX_COMPILER=clang++-14 -DCMAKE_C_COMPILER=clang-14
=======
                        -DUSERVER_FEATURE_MYSQL=1
>>>>>>> 1ec27e60
                        -DUSERVER_SANITIZE="ub addr"
                        -DCMAKE_BUILD_TYPE=Debug
                        -DUSERVER_NO_WERROR=OFF
                        -DUSERVER_NAMESPACE=userver_ns
                        -DUSERVER_NAMESPACE_BEGIN="namespace userver_ns { inline namespace
                        v1 {"
                        -DUSERVER_NAMESPACE_END="}}"
                        -DUSERVER_PG_SERVER_INCLUDE_DIR=/usr/include/postgresql/15/server
                        -DUSERVER_PG_SERVER_LIBRARY_DIR=/usr/lib/postgresql/15/lib
                    os: ubuntu-22.04
                    info: clang-14 + debug + sanitize addr+ub
                    tests-flags: ''

                  - cmake-flags: >-
                        -DUSERVER_FEATURE_CRYPTOPP_BLAKE2=0 -DUSERVER_FEATURE_REDIS_HI_MALLOC=1
                        -DUSERVER_NO_WERROR=1 -DUSERVER_SANITIZE="ub addr" -DCMAKE_BUILD_TYPE=Debug
                    os: ubuntu-20.04
                    info: g++-9 + debug + sanitize addr+ub
                    tests-flags: '--gtest_filter=-HttpClient.Cancel*:HttpClient.Retr*:HttpClient.RedirectHeaders:HttpClient.TestUseIPv4v6'

                  - cmake-flags: >-
                        -DUSERVER_FEATURE_CRYPTOPP_BLAKE2=0 -DUSERVER_FEATURE_REDIS_HI_MALLOC=1
                        -DUSERVER_FEATURE_MYSQL=1
                        -DUSERVER_NO_WERROR=1 -DCMAKE_BUILD_TYPE=Release
                    os: ubuntu-20.04
                    info: g++-9 + release
                    tests-flags: '--gtest_filter=-HttpClient.RedirectHeaders:HttpClient.TestUseIPv4v6'

                  # GCC-8 - testing minimal required compiler
                  - cmake-flags: >-
                        -DCMAKE_CXX_COMPILER=g++-8 -DCMAKE_C_COMPILER=gcc-8
                        -DUSERVER_FEATURE_CRYPTOPP_BLAKE2=0 -DUSERVER_FEATURE_REDIS_HI_MALLOC=1
                        -DUSERVER_FEATURE_MYSQL=1
                        -DUSERVER_NO_WERROR=1 -DCMAKE_BUILD_TYPE=Debug
                    os: ubuntu-20.04
                    info: g++-8 + debug
                    tests-flags: '--gtest_filter=-HttpClient.RedirectHeaders:HttpClient.TestUseIPv4v6'

        name: '${{matrix.os}}: ${{matrix.info}}'
        runs-on: ${{matrix.os}}

        steps:
          - uses: actions/checkout@v3
            with:
                fetch-depth: 0

          - name: Reuse ccache directory
            uses: actions/cache@v2
            with:
                path: ~/.ccache
                key: '${{matrix.os}} ${{matrix.info}} ccache-dir ${{github.ref}} run-${{github.run_number}}'
                restore-keys: |
                    ${{matrix.os}} ${{matrix.info}} ccache-dir ${{github.ref}} run-'
                    ${{matrix.os}} ${{matrix.info}} ccache-

          - name: Free disk space
            run: |
                df -h
                sudo rm -rf /usr/share/dotnet /usr/local/lib/android /usr/lib/php* /opt/ghc || true
                df -h

          - name: Install packages
            run: |
                # Instructions from https://clickhouse.com/docs/en/getting-started/install/
                sudo apt-get install -y apt-transport-https ca-certificates dirmngr
                sudo apt-key adv --keyserver hkp://keyserver.ubuntu.com:80 --recv 8919F6BD2B48D754
                echo "deb https://packages.clickhouse.com/deb stable main" | sudo tee /etc/apt/sources.list.d/clickhouse.list

                wget https://downloads.mariadb.com/MariaDB/mariadb_repo_setup
                chmod +x mariadb_repo_setup
                sudo ./mariadb_repo_setup

                sudo apt update
                sudo apt install --allow-downgrades -y clickhouse-common-static libmariadb-dev $(cat scripts/docs/en/deps/${{matrix.os}}.md | tr '\n' ' ')
                if [ "${{matrix.os}}" = "ubuntu-22.04" ]; then
                  # GH Ubuntu image has libpq version 15+ from pg's repo that is API incompatible with postgresql-14.
                  sudo apt-key adv --keyserver hkp://keyserver.ubuntu.com:80 --recv 7FCC7D46ACCC4CF8
                  echo "deb https://apt-archive.postgresql.org/pub/repos/apt jammy-pgdg-archive main" | sudo tee /etc/apt/sources.list.d/pgdg.list
                  sudo apt update
                  sudo apt install -y postgresql-15 postgresql-client-15 postgresql-server-dev-15
                fi

                if [ "${{matrix.info}}" = "g++-8 + debug" ]; then
                  sudo apt install --allow-downgrades -y g++-8
                fi

          - name: Install RabbitMQ packages
            run: |
                ./scripts/rabbitmq/ubuntu_install_rabbitmq_server.sh

          - name: Setup ccache
            run: |
                ccache -M 2.0GB
                ccache -s

          - name: Run cmake
            run: |
                mkdir build_debug
                cd build_debug
                cmake ${{matrix.cmake-flags}} ..

          - name: Run clang-tidy
            if: matrix.info == 'clang-14 + debug + sanitize addr+ub'
            run: |
                [[ -z "${GITHUB_BASE_REF}" ]] && BRANCH_VAR=HEAD~1 || BRANCH_VAR=origin/${GITHUB_BASE_REF}
                echo "${BRANCH_VAR}"
                echo "$(git diff --name-only ${BRANCH_VAR})"
                EXCLUDE_PATTERNS="-e '.pb.cc' -e '.pb.cpp' -e 'benchmark.cpp' -e '/boost_stacktrace/' -e '/pq-extra/' -e '/tools/' -e 'third_party' "
                LIST_CHECK_FILES=$(git diff --name-only ${BRANCH_VAR} | grep --color=never '.cpp' | grep -v ${EXCLUDE_PATTERNS} | tr '\n' ' ')
                if [[ -n ${LIST_CHECK_FILES} ]]
                then
                  sudo apt install -y clang-tidy-14
                  curl -o tools/run-clang-tidy https://raw.githubusercontent.com/llvm-mirror/clang-tools-extra/release_90/clang-tidy/tool/run-clang-tidy.py
                  python3 ./tools/run-clang-tidy -clang-tidy-binary clang-tidy-14 -p build_debug -q -j$(nproc) ${LIST_CHECK_FILES}
                else
                  echo "Nothing check in clang-tidy"
                fi

          - name: Compile
            run: |
                pwd
                cd build_debug
                make -j$(nproc)

          - name: Run tests (universal)
            run: |
                echo "UBSAN_OPTIONS=${UBSAN_OPTIONS} ASAN_OPTIONS=${ASAN_OPTIONS}"
                cd build_debug
                ./userver/universal/userver-universal-unittest ${{matrix.tests-flags}}

          - name: Run tests (core)
            run: |
                cd build_debug
                ./userver/core/userver-core-unittest ${{matrix.tests-flags}}

          - name: Run tests (clickhouse)
            run: |
                cd build_debug
                mkdir userver/clickhouse || :
                cd userver/clickhouse
                ctest -V

          - name: Run tests (rabbitmq)
            run: |
                cd build_debug
                mkdir userver/rabbitmq || :
                cd userver/rabbitmq
                ctest -V

          - name: Run tests (mysql)
            run: |
                sudo apt install mariadb-server
                cd build_debug
                mkdir userver/mysql || :
                cd userver/mysql
                ctest -V

          - name: Run tests (postgresql)
            run: |
                cd build_debug
                mkdir userver/postgresql || :
                cd userver/postgresql
                ctest -V

          - name: Run tests (redis)
            run: |
                cd build_debug/userver/redis/
                ctest -V

          - name: Run tests (mongo)
            # libbson unnecessarily overaligns structures and GCC-9 does not support overaligned new
            if: matrix.info != 'g++-9 + debug + sanitize addr+ub'
            run: |
                cd build_debug
                mkdir userver/mongo || :
                cd userver/mongo
                if [ -f ./userver-mongo-unittest ]; then ./userver-mongo-unittest ; fi
                # Mongo is not available on Ubuntu 22.04 from default repos
                if [ "${{matrix.os}}" != "ubuntu-22.04" ]; then ctest -V -R userver-mongo-mongotest ; fi

          - name: Run tests (gRPC)
            # TODO: Sanitizer detects bool with value other than 1 or 0
            if: matrix.info != 'clang-14 + debug + sanitize addr+ub'
            run: |
                cd build_debug
                mkdir userver/grpc || :
                cd userver/grpc
                ctest -V<|MERGE_RESOLUTION|>--- conflicted
+++ resolved
@@ -20,7 +20,6 @@
                 include:
                   - cmake-flags: >-
                         -DCMAKE_CXX_COMPILER=clang++-14 -DCMAKE_C_COMPILER=clang-14
-<<<<<<< HEAD
                         -DUSERVER_SANITIZE="thread"
                         -DCMAKE_BUILD_TYPE=Debug
                     os: ubuntu-22.04
@@ -29,9 +28,7 @@
 
                   - cmake-flags: >-
                         -DCMAKE_CXX_COMPILER=clang++-14 -DCMAKE_C_COMPILER=clang-14
-=======
                         -DUSERVER_FEATURE_MYSQL=1
->>>>>>> 1ec27e60
                         -DUSERVER_SANITIZE="ub addr"
                         -DCMAKE_BUILD_TYPE=Debug
                         -DUSERVER_NO_WERROR=OFF
