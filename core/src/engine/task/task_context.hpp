#pragma once

#include <atomic>
#include <cstdint>
#include <memory>
#include <vector>

#include <ev.h>
#include <boost/intrusive/list_hook.hpp>
#include <boost/smart_ptr/intrusive_ref_counter.hpp>

#include <engine/coro/pool.hpp>
#include <engine/ev/thread_control.hpp>
#include <engine/task/context_timer.hpp>
#include <engine/task/counted_coroutine_ptr.hpp>
#include <engine/task/cxxabi_eh_globals.hpp>
#include <engine/task/sleep_state.hpp>
#include <engine/task/task_counter.hpp>
#include <userver/engine/deadline.hpp>
#include <userver/engine/impl/context_accessor.hpp>
#include <userver/engine/impl/detached_tasks_sync_block.hpp>
#include <userver/engine/impl/task_local_storage.hpp>
#include <userver/engine/impl/wait_list_fwd.hpp>
#include <userver/engine/task/cancel.hpp>
#include <userver/engine/task/task.hpp>
#include <userver/engine/task/task_processor_fwd.hpp>
#include <userver/utils/flags.hpp>
#include <userver/utils/impl/wrapped_call_base.hpp>

USERVER_NAMESPACE_BEGIN

namespace engine {
namespace impl {

class TaskContextHolder;

[[noreturn]] void ReportDeadlock();

class WaitStrategy {
 public:
  // Implementation may setup timers/watchers here. Implementation must make
  // sure that there is no race between SetupWakeups() and WaitList-specific
  // wakeup (if "add task to wait list iff not ready" is not protected from
  // Wakeup, e.g. for WaitListLight). SetupWakeups() *may* call Wakeup() for
  // current task - sleep_state_ is set in DoStep() and double checked for such
  // early wakeups. It may not sleep.
  virtual void SetupWakeups() = 0;

  // Implementation must disable all wakeup sources (wait lists, timers) here.
  // It may not sleep.
  virtual void DisableWakeups() = 0;

  Deadline GetDeadline() const { return deadline_; }

 protected:
  ~WaitStrategy() = default;

  constexpr WaitStrategy(Deadline deadline) noexcept : deadline_(deadline) {}

 private:
  const Deadline deadline_;
};

class TaskContext final : public ContextAccessor {
 public:
  struct NoEpoch {};
  using TaskPipe = coro::Pool<TaskContext>::TaskPipe;
  using TaskId = uint64_t;

  enum class YieldReason { kNone, kTaskWaiting, kTaskCancelled, kTaskComplete };

  /// Wakeup sources in descending priority order
  enum class WakeupSource : uint32_t {
    kNone = static_cast<uint32_t>(SleepFlags::kNone),
    kWaitList = static_cast<uint32_t>(SleepFlags::kWakeupByWaitList),
    kDeadlineTimer = static_cast<uint32_t>(SleepFlags::kWakeupByDeadlineTimer),
    kCancelRequest = static_cast<uint32_t>(SleepFlags::kWakeupByCancelRequest),
    kBootstrap = static_cast<uint32_t>(SleepFlags::kWakeupByBootstrap),
  };

  TaskContext(TaskProcessor&, Task::Importance, Task::WaitMode, Deadline,
              utils::impl::WrappedCallBase& payload);

  ~TaskContext() noexcept;

  TaskContext(const TaskContext&) = delete;
  TaskContext(TaskContext&&) = delete;
  TaskContext& operator=(const TaskContext&) = delete;
  TaskContext& operator=(TaskContext&&) = delete;

  // can only be called on a State::kCompleted task
  utils::impl::WrappedCallBase& GetPayload() noexcept;

  Task::State GetState() const { return state_; }

  // whether this task is the one currently executing on the calling thread
  bool IsCurrent() const noexcept;

  // whether task respects task processor queue size limits
  // exceeding these limits causes task to become cancelled
  bool IsCritical() const;

  // whether task is allowed to be awaited from multiple coroutines
  // simultaneously
  bool IsSharedWaitAllowed() const;

  // whether user code finished executing, coroutine may still be running
  bool IsFinished() const noexcept {
    return state_ == Task::State::kCompleted ||
           state_ == Task::State::kCancelled;
  }

  void SetDetached(DetachedTasksSyncBlock::Token& token) noexcept;
  void FinishDetached() noexcept;

  // wait for this to become finished
  // should only be called from other context
  void Wait() const;
  void WaitUntil(Deadline) const;

  TaskProcessor& GetTaskProcessor() { return task_processor_; }
  void DoStep();

  // normally non-blocking, causes wakeup
  void RequestCancel(TaskCancellationReason);

  TaskCancellationReason CancellationReason() const noexcept {
    return cancellation_reason_;
  }

  bool IsCancelRequested() const noexcept {
    return cancellation_reason_ != TaskCancellationReason::kNone;
  }

  bool IsCancellable() const noexcept;
  // returns previous value
  bool SetCancellable(bool);

  bool ShouldCancel() const noexcept {
    return IsCancelRequested() && IsCancellable();
  }

  // causes this to yield and wait for wakeup
  // must only be called from this context
  // "spurious wakeups" may be caused by wakeup queueing
  WakeupSource Sleep(WaitStrategy& wait_strategy);

  // sleep epoch increments after each wakeup
  SleepState::Epoch GetEpoch() noexcept;

  // causes this to return from the nearest sleep
  // i.e. wakeup is queued if task is running
  // normally non-blocking, except corner cases in TaskProcessor::Schedule()
  void Wakeup(WakeupSource, SleepState::Epoch epoch);
  void Wakeup(WakeupSource, NoEpoch);
  void WakeupCurrent();

  static void CoroFunc(TaskPipe& task_pipe);

  // C++ ABI support, not to be used by anyone
  EhGlobals* GetEhGlobals() { return &eh_globals_; }

  TaskId GetTaskId() const { return reinterpret_cast<TaskId>(this); }

  std::chrono::steady_clock::time_point GetQueueWaitTimepoint() const {
    return task_queue_wait_timepoint_;
  }

  void SetQueueWaitTimepoint(std::chrono::steady_clock::time_point tp) {
    task_queue_wait_timepoint_ = tp;
  }

  void SetCancelDeadline(Deadline deadline);

  bool HasLocalStorage() const noexcept;
  task_local::Storage& GetLocalStorage() noexcept;

  // ContextAccessor implementation
  bool IsReady() const noexcept final;
  void AppendWaiter(impl::TaskContext& context) noexcept final;
  void RemoveWaiter(impl::TaskContext& context) noexcept final;
  void RethrowErrorResult() const final;

  size_t UseCount() const noexcept;

  std::size_t DecrementFetchSharedTaskUsages() noexcept;
  std::size_t IncrementFetchSharedTaskUsages() noexcept;
  void ResetPayload() noexcept;

 private:
  class LocalStorageGuard;

  static constexpr uint64_t kMagic = 0x6b73615453755459ULL;  // "YTuSTask"

  void ArmDeadlineTimer(Deadline deadline, SleepState::Epoch sleep_epoch);
  void ArmCancellationTimer();

  static WakeupSource GetPrimaryWakeupSource(SleepState::Flags sleep_flags);

  bool WasStartedAsCritical() const;
  void SetState(Task::State);

  void Schedule();
  static bool ShouldSchedule(SleepState::Flags flags, WakeupSource source);

  void ProfilerStartExecution();
  void ProfilerStopExecution();

  void TraceStateTransition(Task::State state);

<<<<<<< HEAD
  void TsanAcquireBarrier() noexcept;
  void TsanReleaseBarrier() noexcept;

  const uint64_t magic_;
=======
  const uint64_t magic_{kMagic};
>>>>>>> 1ec27e60
  TaskProcessor& task_processor_;
  TaskCounter::Token task_counter_token_;
  const bool is_critical_;
  bool is_cancellable_{true};
  bool within_sleep_{false};
  bool corotine_memory_acquired_{false};
  EhGlobals eh_globals_;

  utils::impl::WrappedCallBase* payload_;

  std::atomic<Task::State> state_{Task::State::kNew};
  std::atomic<DetachedTasksSyncBlock::Token*> detached_token_{nullptr};
  std::atomic<TaskCancellationReason> cancellation_reason_{
      TaskCancellationReason::kNone};
  mutable FastPimplGenericWaitList finish_waiters_;

  ContextTimer deadline_timer_;
  engine::Deadline cancel_deadline_;

  // {} if not defined
  std::chrono::steady_clock::time_point task_queue_wait_timepoint_;
  std::chrono::steady_clock::time_point execute_started_;
  std::chrono::steady_clock::time_point last_state_change_timepoint_;

  std::size_t trace_csw_left_;

  AtomicSleepState sleep_state_{
      SleepState{SleepFlags::kSleeping, SleepState::Epoch{0}}};
  WakeupSource wakeup_source_{WakeupSource::kNone};

  CountedCoroutinePtr coro_;
  TaskPipe* task_pipe_{nullptr};
  YieldReason yield_reason_{YieldReason::kNone};

  std::optional<task_local::Storage> local_storage_{};

  // refcounter for task abandoning (cancellation) in engine::SharedTask
  std::atomic<std::size_t> shared_task_usages_{1};

  // refcounter for resources and memory dealocation
  std::atomic<std::size_t> intrusive_refcount_{1};
  friend void intrusive_ptr_add_ref(TaskContext* p) noexcept;
  friend void intrusive_ptr_release(TaskContext* p) noexcept;

 public:
  using WaitListHook = typename boost::intrusive::make_list_member_hook<
      boost::intrusive::link_mode<boost::intrusive::auto_unlink>>::type;

  // NOLINTNEXTLINE(misc-non-private-member-variables-in-classes)
  WaitListHook wait_list_hook;
};

void intrusive_ptr_add_ref(TaskContext* p) noexcept;
void intrusive_ptr_release(TaskContext* p) noexcept;

bool HasWaitSucceeded(TaskContext::WakeupSource) noexcept;

}  // namespace impl

namespace current_task {

impl::TaskContext& GetCurrentTaskContext() noexcept;
impl::TaskContext* GetCurrentTaskContextUnchecked() noexcept;

}  // namespace current_task
}  // namespace engine

USERVER_NAMESPACE_END<|MERGE_RESOLUTION|>--- conflicted
+++ resolved
@@ -208,14 +208,10 @@
 
   void TraceStateTransition(Task::State state);
 
-<<<<<<< HEAD
   void TsanAcquireBarrier() noexcept;
   void TsanReleaseBarrier() noexcept;
 
-  const uint64_t magic_;
-=======
   const uint64_t magic_{kMagic};
->>>>>>> 1ec27e60
   TaskProcessor& task_processor_;
   TaskCounter::Token task_counter_token_;
   const bool is_critical_;
