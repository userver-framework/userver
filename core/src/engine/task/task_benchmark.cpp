--- conflicted
+++ resolved
@@ -138,7 +138,6 @@
     ->Arg(6)
     ->Arg(12);
 
-<<<<<<< HEAD
 void engine_multiple_yield_two_task_processor_no_extra_wakeups(
     benchmark::State& state) {
   engine::RunStandalone([&] {
@@ -222,6 +221,5 @@
     ->Arg(6)
     ->Arg(12);
 
-=======
->>>>>>> 49097d2b
+
 USERVER_NAMESPACE_END