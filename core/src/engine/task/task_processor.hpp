#pragma once

#include <atomic>
#include <cstdint>
#include <functional>
#include <memory>
#include <thread>
#include <vector>

#include <boost/smart_ptr/intrusive_ptr.hpp>

#include <concurrent/impl/interference_shield.hpp>
#include <engine/task/task_counter.hpp>
#include <engine/task/task_processor_config.hpp>
#include <engine/task/task_queue.hpp>
#include <engine/task/work_stealing_queue/task_queue.hpp>
#include <utils/statistics/thread_statistics.hpp>

#include <userver/engine/impl/detached_tasks_sync_block.hpp>
#include <userver/logging/logger.hpp>

USERVER_NAMESPACE_BEGIN

namespace engine {

namespace impl {
class TaskContext;
class TaskProcessorPools;
class CountedCoroutinePtr;
}  // namespace impl

namespace ev {
class ThreadPool;
}  // namespace ev

class TaskProcessor final {
 public:
  TaskProcessor(TaskProcessorConfig, std::shared_ptr<impl::TaskProcessorPools>);
  ~TaskProcessor();

  void InitiateShutdown();

  void Schedule(impl::TaskContext*);

  void Adopt(impl::TaskContext& context);

  impl::CountedCoroutinePtr GetCoroutine();

  ev::ThreadPool& EventThreadPool();

  std::shared_ptr<impl::TaskProcessorPools> GetTaskProcessorPools() {
    return pools_;
  }

  const std::string& Name() const { return config_.name; }

  impl::TaskCounter& GetTaskCounter() noexcept { return task_counter_; }

  const impl::TaskCounter& GetTaskCounter() const { return task_counter_; }

<<<<<<< HEAD
  // This method is much slower,
  // but more accurate than GetTaskQueueSizeApproximate()
  size_t GetTaskQueueSize() const {
    return std::visit([](auto&& arg) { return arg.GetSize(); }, task_queue_);
  }

  // This method is much faster,
  // but less accurate than GetTaskQueueSize()
  size_t GetTaskQueueSizeApproximate() const {
    return std::visit([](auto&& arg) { return arg.GetSizeApproximate(); },
                      task_queue_);
=======
  std::size_t GetTaskQueueSize() const {
    return task_queue_.GetSizeApproximate();
>>>>>>> 4fc56171
  }

  std::size_t GetWorkerCount() const { return workers_.size(); }

  void SetSettings(const TaskProcessorSettings& settings);

  std::chrono::microseconds GetProfilerThreshold() const;

  bool ShouldProfilerForceStacktrace() const;

  std::size_t GetTaskTraceMaxCswForNewTask() const;

  const std::string& GetTaskTraceLoggerName() const;

  void SetTaskTraceLogger(logging::LoggerPtr logger);

  logging::LoggerPtr GetTaskTraceLogger() const;

  std::vector<std::uint8_t> CollectCurrentLoadPct() const;

 private:
  // Contains queue size cache when overloaded by length, 0 otherwise.
  using OverloadByLength = std::size_t;

  struct OverloadedCache final {
    std::atomic<bool> overloaded_by_wait_time{false};
    std::atomic<OverloadByLength> overload_by_length{0};
  };

  void Cleanup() noexcept;

  void PrepareWorkerThread(std::size_t index) noexcept;

  void ProcessTasks() noexcept;

  void CheckWaitTime(impl::TaskContext& context);

  void SetTaskQueueWaitTimeOverloaded(bool new_value) noexcept;

  void HandleOverload(impl::TaskContext& context);

  bool IsOverloadedByLength();

  bool ComputeIsOverloadedByLength(const bool current_overloaded_status);

  OverloadByLength GetOverloadByLength(std::size_t max_queue_length) noexcept;

  OverloadByLength ComputeOverloadByLength(
      OverloadByLength old_overload_by_length,
      std::size_t max_queue_length) noexcept;

  concurrent::impl::InterferenceShield<impl::DetachedTasksSyncBlock>
      detached_contexts_{impl::DetachedTasksSyncBlock::StopMode::kCancel};
<<<<<<< HEAD
  concurrent::impl::InterferenceShield<std::atomic<bool>>
      task_queue_wait_time_overloaded_{false};
  std::variant<TaskQueue, WorkStealingTaskQueue> task_queue_;
=======
  concurrent::impl::InterferenceShield<OverloadedCache> overloaded_cache_;
  TaskQueue task_queue_;
>>>>>>> 4fc56171
  impl::TaskCounter task_counter_;

  const TaskProcessorConfig config_;
  const std::shared_ptr<impl::TaskProcessorPools> pools_;
  std::vector<std::thread> workers_;
  logging::LoggerPtr task_trace_logger_{nullptr};

  std::atomic<std::chrono::microseconds> task_profiler_threshold_{{}};
  std::atomic<std::chrono::microseconds> sensor_task_queue_wait_time_{{}};
  std::atomic<std::chrono::microseconds> max_task_queue_wait_time_{{}};
  std::atomic<std::size_t> max_task_queue_wait_length_{0};

  std::atomic<TaskProcessorSettings::OverloadAction> overload_action_{
      TaskProcessorSettings::OverloadAction::kIgnore};
  std::atomic<bool> profiler_force_stacktrace_{false};
  std::atomic<bool> is_shutting_down_{false};
  std::atomic<bool> task_trace_logger_set_{false};
  std::atomic<bool> overloaded_by_length_cache_{false};
  std::atomic<std::size_t> task_queue_size_cache_{false};

  std::unique_ptr<utils::statistics::ThreadPoolCpuStatsStorage>
      cpu_stats_storage_{nullptr};
};

/// Register a function that runs on all threads on task processor creation.
/// Used for pre-initializing thread_local variables with heavy constructors
/// (constructor that does blocking system calls, file access, ...):
///
/// @note It is a low-level function. You might not want to use it.
void RegisterThreadStartedHook(std::function<void()>);

}  // namespace engine

USERVER_NAMESPACE_END<|MERGE_RESOLUTION|>--- conflicted
+++ resolved
@@ -58,22 +58,8 @@
 
   const impl::TaskCounter& GetTaskCounter() const { return task_counter_; }
 
-<<<<<<< HEAD
-  // This method is much slower,
-  // but more accurate than GetTaskQueueSizeApproximate()
-  size_t GetTaskQueueSize() const {
-    return std::visit([](auto&& arg) { return arg.GetSize(); }, task_queue_);
-  }
-
-  // This method is much faster,
-  // but less accurate than GetTaskQueueSize()
-  size_t GetTaskQueueSizeApproximate() const {
-    return std::visit([](auto&& arg) { return arg.GetSizeApproximate(); },
-                      task_queue_);
-=======
   std::size_t GetTaskQueueSize() const {
     return task_queue_.GetSizeApproximate();
->>>>>>> 4fc56171
   }
 
   std::size_t GetWorkerCount() const { return workers_.size(); }
@@ -127,14 +113,8 @@
 
   concurrent::impl::InterferenceShield<impl::DetachedTasksSyncBlock>
       detached_contexts_{impl::DetachedTasksSyncBlock::StopMode::kCancel};
-<<<<<<< HEAD
-  concurrent::impl::InterferenceShield<std::atomic<bool>>
-      task_queue_wait_time_overloaded_{false};
-  std::variant<TaskQueue, WorkStealingTaskQueue> task_queue_;
-=======
   concurrent::impl::InterferenceShield<OverloadedCache> overloaded_cache_;
   TaskQueue task_queue_;
->>>>>>> 4fc56171
   impl::TaskCounter task_counter_;
 
   const TaskProcessorConfig config_;
