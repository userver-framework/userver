--- conflicted
+++ resolved
@@ -294,7 +294,6 @@
       break;
   }
 
-<<<<<<< HEAD
   std::visit(
       [index](auto& obj) {
         if constexpr (std::is_same_v<decltype(obj), WorkStealingTaskQueue&>) {
@@ -302,9 +301,8 @@
         }
       },
       task_queue_);
-=======
+      
   pools_->GetCoroPool().PrepareLocalCache();
->>>>>>> 49097d2b
 
   utils::SetCurrentThreadName(fmt::format("{}_{}", config_.thread_name, index));
 
