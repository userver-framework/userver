--- conflicted
+++ resolved
@@ -69,13 +69,8 @@
 
   try {
     *bytes_written =
-<<<<<<< HEAD
-        // TODO : why was this SendAll?
-        bio_data->socket.SendSome(data, len, bio_data->current_deadline);
-=======
         bio_data->socket.SendAll(data, len, bio_data->current_deadline);
     BIO_clear_retry_flags(bio);
->>>>>>> 38cf933b
     if (bio_data->last_exception) bio_data->last_exception = {};
     if (*bytes_written) return 1;  // success
   } catch (const engine::io::IoInterrupted& ex) {
