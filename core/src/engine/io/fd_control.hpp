#pragma once

#include <atomic>
#include <cerrno>

#include <userver/engine/deadline.hpp>
#include <userver/engine/io/exception.hpp>
#include <userver/engine/io/fd_control_holder.hpp>
#include <userver/engine/mutex.hpp>
#include <userver/engine/task/cancel.hpp>
#include <userver/logging/log.hpp>
#include <userver/utils/assert.hpp>

#include <engine/ev/watcher.hpp>
#include <engine/task/task_context.hpp>
#include <userver/engine/impl/wait_list_fwd.hpp>

USERVER_NAMESPACE_BEGIN

namespace engine::io::impl {

/// I/O operation transfer mode
enum class TransferMode {
  kPartial,  ///< operation may complete after transferring any amount of data
  kWhole,    ///< operation may complete only after the whole buffer is
             ///< transferred
  kOnce,     ///< operation will complete after the first successful transfer
};

class FdControl;

class Direction final {
 public:
  enum class Kind { kRead, kWrite };

  class Lock final {
   public:
    explicit Lock(Direction& dir)
        : impl_{dir.mutex_, std::defer_lock},
          blocking_impl_{dir.blocking_mutex_, std::defer_lock} {
      if (dir.is_awaitable_) impl_.lock();
      else blocking_impl_.lock();
    }

   private:
    std::unique_lock<Mutex> impl_{};
    std::unique_lock<std::mutex> blocking_impl_{};
  };

  Direction(const Direction&) = delete;
  Direction(Direction&&) = delete;
  Direction& operator=(const Direction&) = delete;
  Direction& operator=(Direction&&) = delete;
  ~Direction();

  explicit operator bool() const { return IsValid(); }
  bool IsValid() const { return is_valid_; }

  int Fd() const { return fd_; }

  [[nodiscard]] bool Wait(Deadline);

  // (IoFunc*)(int, void*, size_t), e.g. read
  template <typename IoFunc, typename... Context>
  size_t PerformIo(Lock& lock, IoFunc&& io_func, void* buf, size_t len,
                   TransferMode mode, Deadline deadline,
                   const Context&... context);

  void SetNotAwaitable();

 private:
  friend class FdControl;
  explicit Direction(Kind kind);

  engine::impl::TaskContext::WakeupSource DoWait(Deadline);

  void Reset(int fd);
  void StopWatcher();
  void WakeupWaiters();

  // does not notify
  void Invalidate();

  static void IoWatcherCb(struct ev_loop*, ev_io*, int) noexcept;

<<<<<<< HEAD
  bool is_awaitable_;
  int fd_;
=======
  int fd_{-1};
>>>>>>> 83e8acf9
  const Kind kind_;
  std::atomic<bool> is_valid_;
  Mutex mutex_;
  std::mutex blocking_mutex_;
  engine::impl::FastPimplWaitList waiters_;
  ev::Watcher<ev_io> watcher_;
};

class FdControl final {
 public:
  // fd will be silently forced to nonblocking mode
  static FdControlHolder Adopt(int fd);

  FdControl();
  ~FdControl();

  explicit operator bool() const { return IsValid(); }
  bool IsValid() const { return read_.IsValid(); }

  int Fd() const { return read_.Fd(); }

  Direction& Read() {
    UASSERT(IsValid());
    return read_;
  }
  Direction& Write() {
    UASSERT(IsValid());
    return write_;
  }

  void Close();

  // does not close, must have no waiting in progress
  void Invalidate();

  void SetNotAwaitable();

 private:
  Direction read_;
  Direction write_;
};

template <typename IoFunc, typename... Context>
size_t Direction::PerformIo(Lock&, IoFunc&& io_func, void* buf, size_t len,
                            TransferMode mode, Deadline deadline,
                            const Context&... context) {
  char* const begin = static_cast<char*>(buf);
  char* const end = begin + len;

  char* pos = begin;

  while (pos < end) {
    auto chunk_size = io_func(fd_, pos, end - pos);

    if (chunk_size > 0) {
      pos += chunk_size;
      if (mode == TransferMode::kOnce) {
        break;
      }
    } else if (!chunk_size) {
      break;
    } else if (errno == EINTR) {
      continue;
    } else if (errno == EWOULDBLOCK || errno == EAGAIN) {
      if (pos != begin && mode != TransferMode::kWhole) {
        break;
      }
      if (!is_awaitable_) {
        throw IoWouldBlockException{};
      }

      if (current_task::ShouldCancel()) {
        throw(IoCancelled(/*bytes_transferred =*/pos - begin)
              << ... << context);
      }
      if (DoWait(deadline) ==
          engine::impl::TaskContext::WakeupSource::kDeadlineTimer) {
        throw(IoTimeout(/*bytes_transferred =*/pos - begin) << ... << context);
      }
      if (!IsValid()) {
        throw((IoException() << "Fd closed during ") << ... << context);
      }
    } else {
      const auto err_value = errno;
      IoSystemError ex(err_value, "Direction::PerformIo");
      ex << "Error while ";
      (ex << ... << context);
      ex << ", fd=" << fd_;
      auto log_level = logging::Level::kError;
      if (err_value == ECONNRESET || err_value == EPIPE) {
        log_level = logging::Level::kWarning;
      }
      LOG(log_level) << ex;
      if (pos != begin) {
        break;
      }
      throw std::move(ex);
    }
  }
  return pos - begin;
}

}  // namespace engine::io::impl

USERVER_NAMESPACE_END<|MERGE_RESOLUTION|>--- conflicted
+++ resolved
@@ -83,12 +83,8 @@
 
   static void IoWatcherCb(struct ev_loop*, ev_io*, int) noexcept;
 
-<<<<<<< HEAD
-  bool is_awaitable_;
-  int fd_;
-=======
+  bool is_awaitable_{true};
   int fd_{-1};
->>>>>>> 83e8acf9
   const Kind kind_;
   std::atomic<bool> is_valid_;
   Mutex mutex_;
