--- conflicted
+++ resolved
@@ -88,13 +88,7 @@
 }  // namespace
 
 Direction::Direction(Kind kind)
-<<<<<<< HEAD
-    : is_awaitable_{true},
-      fd_(-1),
-      kind_(kind),
-=======
     : kind_(kind),
->>>>>>> 83e8acf9
       is_valid_(false),
       watcher_(current_task::GetEventThread(), this) {
   watcher_.Init(&IoWatcherCb);
