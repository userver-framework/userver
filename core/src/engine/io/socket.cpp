#include <userver/engine/io/socket.hpp>

#include <fcntl.h>
#include <sys/socket.h>
#include <sys/uio.h>
#include <unistd.h>

#include <cerrno>
#include <string>

#include <userver/engine/io/exception.hpp>
#include <userver/engine/task/cancel.hpp>
#include <userver/logging/log.hpp>
#include <userver/utils/assert.hpp>

#include <build_config.hpp>
#include <engine/io/fd_control.hpp>
#include <utils/check_syscall.hpp>

USERVER_NAMESPACE_BEGIN

namespace engine::io {
namespace {

constexpr size_t kMaxStackSizeVector = 32;

// MAC_COMPAT: does not accept flags in type
impl::FdControlHolder MakeSocket(AddrDomain domain, SocketType type) {
  return impl::FdControl::Adopt(
      utils::CheckSyscallCustomException<IoSystemError>(
          ::socket(static_cast<int>(domain),
#ifdef SOCK_NONBLOCK
                   SOCK_NONBLOCK |
#endif
#ifdef SOCK_CLOEXEC
                       SOCK_CLOEXEC |
#endif
                       static_cast<int>(type),
                   /* protocol=*/0),
          "creating socket"));
}

template <typename Format, typename... Args>
Sockaddr& MemoizeAddr(Sockaddr& addr, decltype(&::getpeername) getter,
                      const Socket& socket, const Format& format,
                      const Args&... args) {
  if (addr.Domain() == AddrDomain::kUnspecified) {
    auto len = addr.Capacity();
    utils::CheckSyscallCustomException<IoSystemError>(
        getter(socket.Fd(), addr.Data(), &len), format, args...);
    UASSERT(len <= addr.Capacity());
  }
  return addr;
}

// IoFunc wrappers for Direction::PerformIo

[[nodiscard]] ssize_t RecvWrapper(int fd, void* buf, size_t len) {
  return ::recv(fd, buf, len, 0);
}

[[nodiscard]] ssize_t SendWrapper(int fd, const void* buf, size_t len) {
  return ::send(fd, buf, len,
// MAC_COMPAT: does not support MSG_NOSIGNAL
#ifdef MSG_NOSIGNAL
                MSG_NOSIGNAL |
#endif
                    0);
}

class RecvFromWrapper {
 public:
  [[nodiscard]] ssize_t operator()(int fd, void* buf, size_t len) {
    socklen_t addrlen = src_addr_.Capacity();
    const auto ret = ::recvfrom(fd, buf, len, 0, src_addr_.Data(), &addrlen);
    if (ret != -1 && addrlen > src_addr_.Capacity()) {
      throw IoException()
          << "Peer address does not fit into AddrStorage, family="
          << src_addr_.Data()->sa_family << ", addrlen=" << addrlen;
    }
    return ret;
  }

  const Sockaddr& SourceAddress() { return src_addr_; }

 private:
  Sockaddr src_addr_;
};

class SendToWrapper {
 public:
  SendToWrapper(const Sockaddr& dest_addr) : dest_addr_(dest_addr) {}

  [[nodiscard]] ssize_t operator()(int fd, const void* buf, size_t len) const {
    return ::sendto(fd, buf, len,
// MAC_COMPAT: does not support MSG_NOSIGNAL
#ifdef MSG_NOSIGNAL
                    MSG_NOSIGNAL |
#endif
                        0,
                    dest_addr_.Data(), dest_addr_.Size());
  }

 private:
  const Sockaddr& dest_addr_;
};

void FillIoSendData(const IoData* data, struct iovec* dst, std::size_t count) {
  UASSERT(data);
  UASSERT(count > 0);
  for (size_t i = 0; i < count; ++i) {
    // NOLINTNEXTLINE(cppcoreguidelines-pro-type-const-cast)
    dst[i].iov_base = const_cast<void*>(data[i].data);
    dst[i].iov_len = data[i].len;
  }
}

}  // namespace

Socket::Socket(AddrDomain domain, SocketType type)
    : domain_(domain), fd_control_(MakeSocket(domain, type)) {}

Socket::Socket(int fd, AddrDomain domain)
    : domain_(domain), fd_control_(impl::FdControl::Adopt(fd)) {
// MAC_COMPAT: no socket domain access on mac
#ifdef SO_DOMAIN
  if (domain_ != AddrDomain::kUnspecified) {
    const int adopted_domain = GetOption(SOL_SOCKET, SO_DOMAIN);
    if (static_cast<int>(domain_) != adopted_domain) {
      throw AddrException(fmt::format(
          "Adopted socket domain ({}) does not match the provided one ({})",
          adopted_domain, static_cast<int>(domain_)));
    }
  }
#endif
}

bool Socket::IsValid() const { return !!fd_control_; }

void Socket::Connect(const Sockaddr& addr, Deadline deadline) {
  UASSERT(IsValid());

  if (addr.Domain() != domain_) {
    throw AddrException(fmt::format(
        "Socket address domain ({}) does not match address domain ({})",
        static_cast<int>(domain_), static_cast<int>(addr.Domain())));
  }

  peername_ = addr;

  if (!::connect(Fd(), addr.Data(), addr.Size())) {
    return;
  }

  int err_value = errno;
  if (err_value == EINPROGRESS) {
    if (!WaitWriteable(deadline)) {
      if (current_task::ShouldCancel()) {
        throw IoCancelled() << "Connect to " << addr;
      }
      throw IoTimeout() << "Connect to " << addr;
    }
    err_value = GetOption(SOL_SOCKET, SO_ERROR);
  }

  if (err_value) {
    throw IoSystemError(err_value, "Socket")
        << "Error while establishing connection, fd=" << Fd()
        << ", addr=" << addr;
  }
}

void Socket::Bind(const Sockaddr& addr) {
  UASSERT(IsValid());

  if (addr.Domain() != domain_) {
    throw AddrException(fmt::format(
        "Socket address domain ({}) does not match address domain ({})",
        static_cast<int>(domain_), static_cast<int>(addr.Domain())));
  }

  SetOption(SOL_SOCKET, SO_REUSEADDR, 1);

// MAC_COMPAT: does not support REUSEPORT
#ifdef SO_REUSEPORT
  SetOption(SOL_SOCKET, SO_REUSEPORT, 1);
#else
  LOG_ERROR() << "SO_REUSEPORT is not defined, you may experience problems "
                 "with multithreaded listeners";
#endif

  utils::CheckSyscallCustomException<IoSystemError>(
      ::bind(Fd(), addr.Data(), addr.Size()),
      "binding a socket, fd={}, addr={}", Fd(), addr);
}

// NOLINTNEXTLINE(readability-make-member-function-const)
void Socket::Listen(int backlog) {
  UASSERT(IsValid());

  utils::CheckSyscallCustomException<IoSystemError>(
      ::listen(Fd(), backlog), "listening on a socket, fd={}, backlog={}", Fd(),
      backlog);
}

bool Socket::WaitReadable(Deadline deadline) {
  UASSERT(IsValid());
  return fd_control_->Read().Wait(deadline);
}

bool Socket::WaitWriteable(Deadline deadline) {
  UASSERT(IsValid());
  return fd_control_->Write().Wait(deadline);
}

size_t Socket::RecvSome(void* buf, size_t len, Deadline deadline) {
  if (!IsValid()) {
    throw IoException("Attempt to RecvSome from closed socket");
  }
  auto& dir = fd_control_->Read();
  impl::Direction::SingleUserGuard guard(dir);
  return dir.PerformIo(guard, &RecvWrapper, buf, len,
                       impl::TransferMode::kPartial, deadline, "RecvSome from ",
                       peername_);
}

size_t Socket::RecvAll(void* buf, size_t len, Deadline deadline) {
  if (!IsValid()) {
    throw IoException("Attempt to RecvAll from closed socket");
  }
  auto& dir = fd_control_->Read();
  impl::Direction::SingleUserGuard guard(dir);
  return dir.PerformIo(guard, &RecvWrapper, buf, len,
                       impl::TransferMode::kWhole, deadline, "RecvAll from ",
                       peername_);
}

<<<<<<< HEAD
size_t Socket::SendSome(const void* buf, size_t len, Deadline deadline) {
  if (!IsValid()) {
    throw IoException("Attempt to SendSome to closed socket");
  }
  auto& dir = fd_control_->Write();
  impl::Direction::SingleUserGuard guard(dir);
  // NOLINTNEXTLINE(cppcoreguidelines-pro-type-const-cast)
  return dir.PerformIo(guard, &SendWrapper, const_cast<void*>(buf), len,
                       impl::TransferMode::kPartial, deadline, "SendSome to ",
                       peername_);
=======
size_t Socket::SendAll(std::initializer_list<IoData> list, Deadline deadline) {
  return SendAll(list.begin(), list.size(), deadline);
}

size_t Socket::SendAll(const IoData* list, std::size_t list_size,
                       Deadline deadline) {
  if (!IsValid()) {
    throw IoException("Attempt to SendAll to closed socket");
  }
  UASSERT(list);
  UASSERT(list_size > 0);
  UASSERT(list_size <= IOV_MAX);
  auto& dir = fd_control_->Write();
  impl::Direction::SingleUserGuard guard(dir);
  if (list_size < kMaxStackSizeVector) {
    /// stack
    std::array<struct iovec, kMaxStackSizeVector> data{};
    FillIoSendData(list, data.data(), list_size);
    return dir.PerformIoV(guard, &writev, data.data(), list_size,
                          impl::TransferMode::kWhole, deadline, "SendAll to ",
                          peername_);
  } else {
    /// heap
    std::vector<struct iovec> data(list_size);
    FillIoSendData(list, data.data(), list_size);
    return dir.PerformIoV(guard, &writev, data.data(), list_size,
                          impl::TransferMode::kWhole, deadline, "SendAll to ",
                          peername_);
  }
>>>>>>> c49a6075
}

size_t Socket::SendAll(const void* buf, size_t len, Deadline deadline) {
  if (!IsValid()) {
    throw IoException("Attempt to SendAll to closed socket");
  }
  auto& dir = fd_control_->Write();
  impl::Direction::SingleUserGuard guard(dir);
  // NOLINTNEXTLINE(cppcoreguidelines-pro-type-const-cast)
  return dir.PerformIo(guard, &SendWrapper, const_cast<void*>(buf), len,
                       impl::TransferMode::kWhole, deadline, "SendAll to ",
                       peername_);
}

Socket::RecvFromResult Socket::RecvSomeFrom(void* buf, size_t len,
                                            Deadline deadline) {
  if (!IsValid()) {
    throw IoException("Attempt to RecvSomeFrom via closed socket");
  }
  RecvFromResult result;
  RecvFromWrapper recv_from_wrapper;
  {
    auto& dir = fd_control_->Read();
    impl::Direction::SingleUserGuard guard(dir);
    result.bytes_received =
        dir.PerformIo(guard, recv_from_wrapper, buf, len,
                      impl::TransferMode::kOnce, deadline, "RecvSomeFrom");
  }
  result.src_addr = recv_from_wrapper.SourceAddress();
  return result;
}

size_t Socket::SendAllTo(const Sockaddr& dest_addr, const void* buf, size_t len,
                         Deadline deadline) {
  if (!IsValid()) {
    throw IoException("Attempt to SendAll to closed socket");
  }
  if (dest_addr.Domain() != domain_) {
    throw AddrException(fmt::format(
        "Socket address domain ({}) does not match address domain ({})",
        static_cast<int>(domain_), static_cast<int>(dest_addr.Domain())));
  }

  auto& dir = fd_control_->Write();
  impl::Direction::SingleUserGuard guard(dir);
  // NOLINTNEXTLINE(cppcoreguidelines-pro-type-const-cast)
  return dir.PerformIo(guard, SendToWrapper{dest_addr}, const_cast<void*>(buf),
                       len, impl::TransferMode::kWhole, deadline,
                       "SendAllTo to ", dest_addr);
}

Socket Socket::Accept(Deadline deadline) {
  if (!IsValid()) {
    throw IoException("Attempt to Accept from closed socket");
  }
  auto& dir = fd_control_->Read();
  impl::Direction::SingleUserGuard guard(dir);
  for (;;) {
    Sockaddr buf;
    auto len = buf.Capacity();

// MAC_COMPAT: no accept4
#ifdef HAVE_ACCEPT4
    int fd =
        ::accept4(dir.Fd(), buf.Data(), &len, SOCK_NONBLOCK | SOCK_CLOEXEC);
#else
    int fd = ::accept(dir.Fd(), buf.Data(), &len);
#endif

    UASSERT(len <= buf.Capacity());
    if (fd != -1) {
      auto peersock = Socket(fd);
      peersock.peername_ = buf;
      return peersock;
    }

    switch (errno) {
      case EAGAIN:
#if EAGAIN != EWOULDBLOCK
      case EWOULDBLOCK:
#endif
        if (!WaitReadable(deadline)) {
          if (current_task::ShouldCancel()) {
            throw IoCancelled() << "Accept";
          }
          throw IoTimeout() << "Accept";
        }
        break;

      case ECONNABORTED:  // DOA connection
      case EINTR:         // signal interrupt
      // TCP/IP network errors
      case ENETDOWN:
      case EPROTO:
      case ENOPROTOOPT:
      case EHOSTDOWN:
#ifdef ENONET  // No ENONET in Mac OS
      case ENONET:
#endif
      case EHOSTUNREACH:
      case EOPNOTSUPP:
      case ENETUNREACH:
        // retry accept()
        break;

      default:
        utils::CheckSyscallCustomException<IoSystemError>(
            -1, "accepting a connection");
    }
  }
}

int Socket::Fd() const { return fd_control_ ? fd_control_->Fd() : kInvalidFd; }

const Sockaddr& Socket::Getpeername() {
  UASSERT(IsValid());
  return MemoizeAddr(peername_, &::getpeername, *this,
                     "getting peer name, fd={}", Fd());
}

const Sockaddr& Socket::Getsockname() {
  UASSERT(IsValid());
  return MemoizeAddr(sockname_, &::getsockname, *this,
                     "getting socket name, fd={}", Fd());
}

int Socket::Release() && noexcept {
  const int fd = Fd();
  if (IsValid()) {
    fd_control_->Invalidate();
    fd_control_.reset();
  }
  return fd;
}

void Socket::Close() { fd_control_.reset(); }

int Socket::GetOption(int layer, int optname) const {
  UASSERT(IsValid());
  int value = -1;
  socklen_t value_len = sizeof(value);
  utils::CheckSyscallCustomException<IoSystemError>(
      ::getsockopt(Fd(), layer, optname, &value, &value_len),
      "getting socket option {},{} on fd {}", layer, optname, Fd());
  UASSERT(value_len == sizeof(value));
  return value;
}

// NOLINTNEXTLINE(readability-make-member-function-const)
void Socket::SetOption(int layer, int optname, int optval) {
  UASSERT(IsValid());
  utils::CheckSyscallCustomException<IoSystemError>(
      ::setsockopt(Fd(), layer, optname, &optval, sizeof(optval)),
      "setting socket option {},{} to {} on fd {}", layer, optname, optval,
      Fd());
}

void Socket::SetNotAwaitable() {
  fd_control_->SetNotAwaitable();
}

}  // namespace engine::io

USERVER_NAMESPACE_END<|MERGE_RESOLUTION|>--- conflicted
+++ resolved
@@ -235,7 +235,6 @@
                        peername_);
 }
 
-<<<<<<< HEAD
 size_t Socket::SendSome(const void* buf, size_t len, Deadline deadline) {
   if (!IsValid()) {
     throw IoException("Attempt to SendSome to closed socket");
@@ -246,7 +245,8 @@
   return dir.PerformIo(guard, &SendWrapper, const_cast<void*>(buf), len,
                        impl::TransferMode::kPartial, deadline, "SendSome to ",
                        peername_);
-=======
+}
+
 size_t Socket::SendAll(std::initializer_list<IoData> list, Deadline deadline) {
   return SendAll(list.begin(), list.size(), deadline);
 }
@@ -276,7 +276,6 @@
                           impl::TransferMode::kWhole, deadline, "SendAll to ",
                           peername_);
   }
->>>>>>> c49a6075
 }
 
 size_t Socket::SendAll(const void* buf, size_t len, Deadline deadline) {
