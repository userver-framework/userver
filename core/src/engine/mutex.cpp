#include <userver/engine/mutex.hpp>

#include <engine/impl/mutex_impl.hpp>

#ifdef BOOST_USE_TSAN
#include <sanitizer/tsan_interface.h>
#endif

USERVER_NAMESPACE_BEGIN

namespace engine {

<<<<<<< HEAD
namespace {

class MutexWaitStrategy final : public impl::WaitStrategy {
 public:
  MutexWaitStrategy(impl::WaitList& waiters, impl::TaskContext& current,
                    Deadline deadline)
      : WaitStrategy(deadline),
        waiters_(waiters),
        current_(current),
        waiter_token_(waiters),
        lock_(waiters) {}

  void SetupWakeups() override {
    waiters_.Append(lock_, &current_);
    lock_.unlock();
  }

  void DisableWakeups() override {
    lock_.lock();
    waiters_.Remove(lock_, current_);
  }

 private:
  impl::WaitList& waiters_;
  impl::TaskContext& current_;
  const impl::WaitList::WaitersScopeCounter waiter_token_;
  impl::WaitList::Lock lock_;
};

}  // namespace

Mutex::Mutex() : owner_(nullptr) {
#if defined(BOOST_USE_TSAN)
  __tsan_mutex_create(this, 0);
#endif
}

Mutex::~Mutex() {
  UASSERT(!owner_);
#if defined(BOOST_USE_TSAN)
  __tsan_mutex_destroy(this, 0);
#endif
}

bool Mutex::LockFastPath(impl::TaskContext& current) {
#if defined(BOOST_USE_TSAN)
  __tsan_mutex_pre_lock(this, __tsan_mutex_try_lock);
#endif
  impl::TaskContext* expected = nullptr;
  const auto result = owner_.compare_exchange_strong(expected, &current,
                                                     std::memory_order_acquire);
#if defined(BOOST_USE_TSAN)
  __tsan_mutex_post_lock(
      this, result ? __tsan_mutex_try_lock : __tsan_mutex_try_lock_failed, 0);
#endif
  return result;
}

bool Mutex::LockSlowPath(impl::TaskContext& current, Deadline deadline) {
#if defined(BOOST_USE_TSAN)
  __tsan_mutex_pre_lock(this, 0);
#endif
  impl::TaskContext* expected = nullptr;

  engine::TaskCancellationBlocker block_cancels;
  MutexWaitStrategy wait_manager(*lock_waiters_, current, deadline);
  while (!owner_.compare_exchange_strong(expected, &current,
                                         std::memory_order_relaxed)) {
    UINVARIANT(expected != &current,
               "Mutex is locked twice from the same task");

    if (current.Sleep(wait_manager) ==
        impl::TaskContext::WakeupSource::kDeadlineTimer) {
#if defined(BOOST_USE_TSAN)
      __tsan_mutex_post_lock(this, 0, 0);
      __tsan_mutex_pre_unlock(this, 0);
      __tsan_mutex_post_unlock(this, 0);
#endif
      return false;
    }

    expected = nullptr;
  }
#if defined(BOOST_USE_TSAN)
  __tsan_mutex_post_lock(this, 0, 0);
#endif
  return true;
}

void Mutex::lock() { try_lock_until(Deadline{}); }

void Mutex::unlock() {
#if defined(BOOST_USE_TSAN)
  __tsan_mutex_pre_unlock(this, 0);
#endif
  auto* old_owner = owner_.exchange(nullptr, std::memory_order_acq_rel);
  UASSERT(old_owner && old_owner->IsCurrent());

  if (lock_waiters_->GetCountOfSleepies()) {
    impl::WaitList::Lock lock(*lock_waiters_);
    lock_waiters_->WakeupOne(lock);
  }
#if defined(BOOST_USE_TSAN)
  __tsan_mutex_post_unlock(this, 0);
#endif
}
=======
class Mutex::Impl final : public impl::MutexImpl<impl::WaitList> {};

Mutex::Mutex() = default;

Mutex::~Mutex() = default;

void Mutex::lock() { impl_->lock(); }

void Mutex::unlock() { impl_->unlock(); }
>>>>>>> 1ec27e60

bool Mutex::try_lock() noexcept { return impl_->try_lock(); }

bool Mutex::try_lock_until(Deadline deadline) {
  return impl_->try_lock_until(deadline);
}

}  // namespace engine

USERVER_NAMESPACE_END<|MERGE_RESOLUTION|>--- conflicted
+++ resolved
@@ -1,123 +1,11 @@
 #include <userver/engine/mutex.hpp>
 
 #include <engine/impl/mutex_impl.hpp>
-
-#ifdef BOOST_USE_TSAN
-#include <sanitizer/tsan_interface.h>
-#endif
 
 USERVER_NAMESPACE_BEGIN
 
 namespace engine {
 
-<<<<<<< HEAD
-namespace {
-
-class MutexWaitStrategy final : public impl::WaitStrategy {
- public:
-  MutexWaitStrategy(impl::WaitList& waiters, impl::TaskContext& current,
-                    Deadline deadline)
-      : WaitStrategy(deadline),
-        waiters_(waiters),
-        current_(current),
-        waiter_token_(waiters),
-        lock_(waiters) {}
-
-  void SetupWakeups() override {
-    waiters_.Append(lock_, &current_);
-    lock_.unlock();
-  }
-
-  void DisableWakeups() override {
-    lock_.lock();
-    waiters_.Remove(lock_, current_);
-  }
-
- private:
-  impl::WaitList& waiters_;
-  impl::TaskContext& current_;
-  const impl::WaitList::WaitersScopeCounter waiter_token_;
-  impl::WaitList::Lock lock_;
-};
-
-}  // namespace
-
-Mutex::Mutex() : owner_(nullptr) {
-#if defined(BOOST_USE_TSAN)
-  __tsan_mutex_create(this, 0);
-#endif
-}
-
-Mutex::~Mutex() {
-  UASSERT(!owner_);
-#if defined(BOOST_USE_TSAN)
-  __tsan_mutex_destroy(this, 0);
-#endif
-}
-
-bool Mutex::LockFastPath(impl::TaskContext& current) {
-#if defined(BOOST_USE_TSAN)
-  __tsan_mutex_pre_lock(this, __tsan_mutex_try_lock);
-#endif
-  impl::TaskContext* expected = nullptr;
-  const auto result = owner_.compare_exchange_strong(expected, &current,
-                                                     std::memory_order_acquire);
-#if defined(BOOST_USE_TSAN)
-  __tsan_mutex_post_lock(
-      this, result ? __tsan_mutex_try_lock : __tsan_mutex_try_lock_failed, 0);
-#endif
-  return result;
-}
-
-bool Mutex::LockSlowPath(impl::TaskContext& current, Deadline deadline) {
-#if defined(BOOST_USE_TSAN)
-  __tsan_mutex_pre_lock(this, 0);
-#endif
-  impl::TaskContext* expected = nullptr;
-
-  engine::TaskCancellationBlocker block_cancels;
-  MutexWaitStrategy wait_manager(*lock_waiters_, current, deadline);
-  while (!owner_.compare_exchange_strong(expected, &current,
-                                         std::memory_order_relaxed)) {
-    UINVARIANT(expected != &current,
-               "Mutex is locked twice from the same task");
-
-    if (current.Sleep(wait_manager) ==
-        impl::TaskContext::WakeupSource::kDeadlineTimer) {
-#if defined(BOOST_USE_TSAN)
-      __tsan_mutex_post_lock(this, 0, 0);
-      __tsan_mutex_pre_unlock(this, 0);
-      __tsan_mutex_post_unlock(this, 0);
-#endif
-      return false;
-    }
-
-    expected = nullptr;
-  }
-#if defined(BOOST_USE_TSAN)
-  __tsan_mutex_post_lock(this, 0, 0);
-#endif
-  return true;
-}
-
-void Mutex::lock() { try_lock_until(Deadline{}); }
-
-void Mutex::unlock() {
-#if defined(BOOST_USE_TSAN)
-  __tsan_mutex_pre_unlock(this, 0);
-#endif
-  auto* old_owner = owner_.exchange(nullptr, std::memory_order_acq_rel);
-  UASSERT(old_owner && old_owner->IsCurrent());
-
-  if (lock_waiters_->GetCountOfSleepies()) {
-    impl::WaitList::Lock lock(*lock_waiters_);
-    lock_waiters_->WakeupOne(lock);
-  }
-#if defined(BOOST_USE_TSAN)
-  __tsan_mutex_post_unlock(this, 0);
-#endif
-}
-=======
 class Mutex::Impl final : public impl::MutexImpl<impl::WaitList> {};
 
 Mutex::Mutex() = default;
@@ -127,7 +15,6 @@
 void Mutex::lock() { impl_->lock(); }
 
 void Mutex::unlock() { impl_->unlock(); }
->>>>>>> 1ec27e60
 
 bool Mutex::try_lock() noexcept { return impl_->try_lock(); }
 
