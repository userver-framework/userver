--- conflicted
+++ resolved
@@ -103,12 +103,8 @@
     : config_(TsanAdjustPoolConfig(std::move(config))),
       executor_(executor),
       stack_allocator_(config_.stack_size),
-<<<<<<< HEAD
-      coroutines_(config_.max_size),
-=======
       initial_coroutines_(config_.initial_size),
       used_coroutines_(config_.max_size),
->>>>>>> 1ec27e60
       idle_coroutines_num_(config_.initial_size),
       total_coroutines_num_(0) {
   moodycamel::ProducerToken token(initial_coroutines_);
