--- conflicted
+++ resolved
@@ -10,18 +10,6 @@
 DigestContextFromClient Parse(
     std::unordered_map<std::string, std::string> directive_mapping) {
   return DigestContextFromClient{
-<<<<<<< HEAD
-      json[directives::kUsername].As<std::string>(),
-      json[directives::kRealm].As<std::string>(),
-      json[directives::kNonce].As<std::string>(),
-      json[directives::kUri].As<std::string>(),
-      json[directives::kResponse].As<std::string>(),
-      json[directives::kAlgorithm].As<std::string>({}),
-      json[directives::kCnonce].As<std::string>({}),
-      json[directives::kQop].As<std::string>({}),
-      json[directives::kNonceCount].As<std::string>({}),
-      json[directives::kAuthParam].As<std::string>({}),
-=======
       directive_mapping[directives::kUsername.data()],
       directive_mapping[directives::kRealm.data()],
       directive_mapping[directives::kNonce.data()],
@@ -33,7 +21,6 @@
       directive_mapping[directives::kQop.data()],
       directive_mapping[directives::kNonceCount.data()],
       directive_mapping[directives::kAuthParam.data()],
->>>>>>> c292ae1c
   };
 }
 
