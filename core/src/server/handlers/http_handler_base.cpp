#include <userver/server/handlers/http_handler_base.hpp>

#include <fmt/core.h>
#include <boost/algorithm/string/split.hpp>

#include <compression/gzip.hpp>
#include <server/handlers/http_handler_base_statistics.hpp>
#include <server/handlers/http_server_settings.hpp>
#include <server/http/header_map_impl/special_header.hpp>
#include <server/http/http_request_impl.hpp>
#include <server/server_config.hpp>
#include <userver/components/component.hpp>
#include <userver/components/statistics_storage.hpp>
#include <userver/dynamic_config/storage/component.hpp>
#include <userver/engine/task/cancel.hpp>
#include <userver/engine/task/inherited_variable.hpp>
#include <userver/formats/json/serialize.hpp>
#include <userver/formats/json/value_builder.hpp>
#include <userver/hostinfo/blocking/get_hostname.hpp>
#include <userver/http/common_headers.hpp>
#include <userver/logging/level_serialization.hpp>
#include <userver/logging/log.hpp>
#include <userver/server/component.hpp>
#include <userver/server/handlers/auth/auth_checker_settings_component.hpp>
#include <userver/server/http/http_error.hpp>
#include <userver/server/http/http_method.hpp>
#include <userver/server/http/http_response_body_stream.hpp>
#include <userver/server/request/task_inherited_data.hpp>
#include <userver/tracing/span.hpp>
#include <userver/tracing/tags.hpp>
#include <userver/tracing/tracing.hpp>
#include <userver/utils/fast_scope_guard.hpp>
#include <userver/utils/from_string.hpp>
#include <userver/utils/graphite.hpp>
#include <userver/utils/log.hpp>
#include <userver/utils/overloaded.hpp>
#include <userver/utils/scope_guard.hpp>
#include <userver/utils/text.hpp>
#include <userver/yaml_config/merge_schemas.hpp>

#include "auth/auth_checker.hpp"

USERVER_NAMESPACE_BEGIN

namespace server::handlers {
namespace {

const std::string kHostname = hostinfo::blocking::GetRealHostName();

// "request" is redundant: https://st.yandex-team.ru/TAXICOMMON-1793
// set to 1 if you need server metrics
constexpr bool kIncludeServerHttpMetrics = false;

template <typename HeadersHolder>
std::string GetHeadersLogString(const HeadersHolder& headers_holder) {
  formats::json::ValueBuilder json_headers(formats::json::Type::kObject);
  for (const auto& header_name : headers_holder.GetHeaderNames()) {
    json_headers[header_name] = headers_holder.GetHeader(header_name);
  }
  return formats::json::ToString(json_headers.ExtractValue());
}

std::vector<http::HttpMethod> InitAllowedMethods(const HandlerConfig& config) {
  std::vector<http::HttpMethod> allowed_methods;
  std::vector<std::string> methods;
  boost::split(methods, config.method, [](char c) { return c == ','; });
  for (const auto& method_str : methods) {
    auto method = http::HttpMethodFromString(method_str);
    if (!http::IsHandlerMethod(method)) {
      throw std::runtime_error(method_str + " is not supported in method list");
    }
    allowed_methods.push_back(method);
  }
  return allowed_methods;
}

void SetFormattedErrorResponse(http::HttpResponse& http_response,
                               FormattedErrorData&& formatted_error_data) {
  http_response.SetData(std::move(formatted_error_data.external_body));
  if (formatted_error_data.content_type) {
    http_response.SetContentType(*std::move(formatted_error_data.content_type));
  }
}

void SetFormattedErrorResponse(
    server::http::ResponseBodyStream& response_body_stream,
    FormattedErrorData&& formatted_error) {
  if (formatted_error.content_type) {
    response_body_stream.SetHeader(
        USERVER_NAMESPACE::http::headers::kContentType,
        std::move(formatted_error.content_type->ToString()));
  }
  response_body_stream.SetEndOfHeaders();
  response_body_stream.PushBodyChunk(std::move(formatted_error.external_body));
}

const std::string kTracingTypeResponse = "response";
const std::string kTracingTypeRequest = "request";
const std::string kTracingBody = "body";
const std::string kTracingUri = "uri";

const std::string kUserAgentTag = "useragent";
const std::string kAcceptLanguageTag = "acceptlang";

class RequestProcessor final {
 public:
  RequestProcessor(const HttpHandlerBase& handler,
                   const http::HttpRequestImpl& http_request_impl,
                   const http::HttpRequest& http_request,
                   request::RequestContext& context, bool log_request,
                   bool log_request_headers)
      : handler_(handler),
        http_request_impl_(http_request_impl),
        http_request_(http_request),
        context_(context),
        log_request_(log_request),
        log_request_headers_(log_request_headers) {}

  ~RequestProcessor() {
    try {
      auto& span = tracing::Span::CurrentSpan();
      auto& response = http_request_.GetHttpResponse();
      if (handler_.GetConfig().set_tracing_headers) {
        response.SetHeader(server::http::kXYaRequestIdHeader, span.GetLink());
      }

      const auto status_code = response.GetStatus();
      span.SetLogLevel(handler_.GetLogLevelForResponseStatus(status_code));
      if (!span.ShouldLogDefault()) {
        return;
      }

      int response_code = static_cast<int>(status_code);
      span.AddTag(tracing::kHttpStatusCode, response_code);
      if (response_code >= 500) span.AddTag(tracing::kErrorFlag, true);

      if (log_request_) {
        if (log_request_headers_) {
          span.AddNonInheritableTag("response_headers",
                                    GetHeadersLogString(response));
        }
        span.AddNonInheritableTag(
            kTracingBody, handler_.GetResponseDataForLoggingChecked(
                              http_request_, context_, response.GetData()));
      }
      span.AddNonInheritableTag(kTracingUri, http_request_.GetUrl());
    } catch (const std::exception& ex) {
      LOG_ERROR() << "can't finalize request processing: " << ex.what();
    }
  }

  template <typename Func>
  bool ProcessRequestStep(const std::string& step_name,
                          const Func& process_step_func) {
    if (process_finished_) return true;
    process_finished_ = DoProcessRequestStep(step_name, process_step_func);
    return process_finished_;
  }

 private:
  template <typename Func>
  bool DoProcessRequestStep(const std::string& step_name,
                            const Func& process_step_func) {
    const tracing::ScopeTime scope_time{"http_" + step_name};
    auto& response = http_request_.GetHttpResponse();

    try {
      process_step_func();
    } catch (const CustomHandlerException& ex) {
      auto http_status = http::GetHttpStatus(ex.GetCode());
      auto level = handler_.GetLogLevelForResponseStatus(http_status);
      LOG(level) << "custom handler exception in '" << handler_.HandlerName()
                 << "' handler in " + step_name + ": msg=" << ex;

      response.SetStatus(http_status);
      if (ex.IsExternalErrorBodyFormatted()) {
        response.SetData(ex.GetExternalErrorBody());
      } else {
        SetFormattedErrorResponse(response,
                                  handler_.GetFormattedExternalErrorBody(ex));
      }
      for (const auto& [name, value] : ex.GetExtraHeaders()) {
        response.SetHeader(name, value);
      }
      return true;
    } catch (const std::exception& ex) {
      if (engine::current_task::ShouldCancel()) {
        LOG_WARNING() << "request task cancelled, exception in '"
                      << handler_.HandlerName()
                      << "' handler in " + step_name + ": " << ex.what();
        response.SetStatus(http::HttpStatus::kClientClosedRequest);
      } else {
        LOG_ERROR() << "exception in '" << handler_.HandlerName()
                    << "' handler in " + step_name + ": " << ex;
        http_request_impl_.MarkAsInternalServerError();
        SetFormattedErrorResponse(response,
                                  handler_.GetFormattedExternalErrorBody({
                                      ExternalBody{response.GetData()},
                                      HandlerErrorCode::kServerSideError,
                                  }));
      }
      return true;
    } catch (...) {
      LOG_WARNING() << "unknown exception in '" << handler_.HandlerName()
                    << "' handler in " + step_name + " (task cancellation?)";
      response.SetStatus(http::HttpStatus::kClientClosedRequest);
      throw;
    }

    return false;
  }

  const HttpHandlerBase& handler_;
  const http::HttpRequestImpl& http_request_impl_;
  const http::HttpRequest& http_request_;
  bool process_finished_{false};

  request::RequestContext& context_;
  const bool log_request_;
  const bool log_request_headers_;
};

std::optional<std::chrono::milliseconds> ParseTimeout(
    const http::HttpRequest& request) {
  const auto& timeout_ms_str =
      request.GetHeader(server::http::kXYaTaxiClientTimeoutMsHeader);
  if (timeout_ms_str.empty()) return std::nullopt;

  LOG_DEBUG() << "Got client timeout_ms=" << timeout_ms_str;
  std::chrono::milliseconds timeout;
  try {
    timeout = std::chrono::milliseconds{
        utils::FromString<std::uint64_t>(timeout_ms_str)};
  } catch (const std::exception& ex) {
    LOG_LIMITED_WARNING() << "Can't parse client timeout from '"
                          << timeout_ms_str << '\'';
    return std::nullopt;
  }

  // Very large timeouts may cause overflows.
  if (timeout >= std::chrono::hours{24 * 365 * 10}) {
    LOG_LIMITED_WARNING() << "Unreasonably large timeout: " << timeout;
    return std::nullopt;
  }

  return timeout;
}

void SetDeadlineInfoForRequest(const http::HttpRequest& request,
                               std::chrono::steady_clock::time_point start_time,
                               const HttpServerSettings& settings,
                               request::TaskInheritedData& info) {
  info.start_time = start_time;

  const auto timeout = ParseTimeout(request);
  if (!timeout) return;
  const auto deadline = engine::Deadline::FromTimePoint(start_time + *timeout);

  info.deadline = deadline;
  if (settings.need_cancel_handle_request_by_deadline) {
    engine::current_task::SetDeadline(deadline);
  }
}

void SetDeadlineTags(tracing::Span& span,
                     const request::TaskInheritedData& info) noexcept {
  if (!info.deadline.IsReachable()) return;

  const bool cancelled_by_deadline =
      engine::current_task::CancellationReason() ==
      engine::TaskCancellationReason::kDeadline;

  span.AddNonInheritableTag("deadline_received", info.deadline.IsReachable());
  span.AddNonInheritableTag("cancelled_by_deadline", cancelled_by_deadline);
}

std::string CutTrailingSlash(
    std::string&& meta_type,
    server::handlers::UrlTrailingSlashOption trailing_slash) {
  if (trailing_slash == UrlTrailingSlashOption::kBoth && meta_type.size() > 1 &&
      meta_type.back() == '/') {
    meta_type.pop_back();
  }

  return std::move(meta_type);
}

// Separate function to avoid heavy computations when the result is not going
// to be logged
logging::LogExtra LogRequestExtra(bool need_log_request_headers,
                                  const http::HttpRequest& http_request,
                                  const std::string& meta_type,
                                  const std::string& body_to_log,
                                  std::uint64_t body_length) {
  logging::LogExtra log_extra;

  if (need_log_request_headers) {
    log_extra.Extend("request_headers", GetHeadersLogString(http_request));
  }
  log_extra.Extend(tracing::kHttpMetaType, meta_type);
  log_extra.Extend(tracing::kType, kTracingTypeRequest);
  log_extra.Extend("request_body_length", body_length);
  log_extra.Extend(kTracingBody, body_to_log);
  log_extra.Extend(kTracingUri, http_request.GetUrl());
  log_extra.Extend(tracing::kHttpMethod, http_request.GetMethodStr());

  const auto& request_application = http_request.GetHeader(
      USERVER_NAMESPACE::http::headers::kXRequestApplication);
  if (!request_application.empty()) {
    log_extra.Extend("request_application", request_application);
  }

  const auto& user_agent =
      http_request.GetHeader(USERVER_NAMESPACE::http::headers::kUserAgent);
  if (!user_agent.empty()) {
    log_extra.Extend(kUserAgentTag, user_agent);
  }
  const auto& accept_language =
      http_request.GetHeader(USERVER_NAMESPACE::http::headers::kAcceptLanguage);
  if (!accept_language.empty()) {
    log_extra.Extend(kAcceptLanguageTag, accept_language);
  }

  return log_extra;
}

}  // namespace

HttpHandlerBase::HttpHandlerBase(const components::ComponentConfig& config,
                                 const components::ComponentContext& context,
                                 bool is_monitor)
    : HandlerBase(config, context, is_monitor),
      config_source_(
          context.FindComponent<components::DynamicConfig>().GetSource()),
      allowed_methods_(InitAllowedMethods(GetConfig())),
      handler_name_(config.Name()),
      handler_statistics_(std::make_unique<HttpHandlerStatistics>()),
      request_statistics_(std::make_unique<HttpRequestStatistics>()),
      auth_checkers_(auth::CreateAuthCheckers(
          context, GetConfig(),
          context.FindComponent<components::AuthCheckerSettings>().Get())),
      log_level_(config["log-level"].As<std::optional<logging::Level>>()),
      rate_limit_(utils::TokenBucket::MakeUnbounded()),
      is_body_streamed_(config["response-body-stream"].As<bool>(false)) {
  if (allowed_methods_.empty()) {
    LOG_WARNING() << "empty allowed methods list in " << config.Name();
  }

  if (GetConfig().max_requests_per_second) {
    const auto max_rps = *GetConfig().max_requests_per_second;
    UASSERT_MSG(
        max_rps > 0,
        "max_requests_per_second option was not verified in config parsing");
    rate_limit_.SetMaxSize(max_rps);
    rate_limit_.SetRefillPolicy(
        {1, utils::TokenBucket::Duration{std::chrono::seconds(1)} / max_rps});
  }

  auto& server_component = context.FindComponent<components::Server>();

  engine::TaskProcessor& task_processor =
      context.GetTaskProcessor(GetConfig().task_processor);
  try {
    server_component.AddHandler(*this, task_processor);
  } catch (const std::exception& ex) {
    throw std::runtime_error(std::string("can't add handler to server: ") +
                             ex.what());
  }

  std::vector<utils::statistics::Label> labels{
      {"http_handler", config.Name()},
  };

  auto prefix = std::visit(
      utils::Overloaded{[&](const std::string& path) {
                          labels.emplace_back(
                              "http_path", utils::graphite::EscapeName(path));
                          return std::string{"http"};
                        },
                        [](FallbackHandler fallback) {
                          return "http.by-fallback." + ToString(fallback);
                        }},
      GetConfig().path);

  auto& statistics_storage =
      context.FindComponent<components::StatisticsStorage>().GetStorage();
  statistics_holder_ = statistics_storage.RegisterWriter(
      std::move(prefix),
      [this](utils::statistics::Writer& result) {
        FormatStatistics(result["handler"], *handler_statistics_);
        if constexpr (kIncludeServerHttpMetrics) {
          FormatStatistics(result["request"], *request_statistics_);
        }
      },
      std::move(labels));

  set_response_server_hostname_ =
      GetConfig().set_response_server_hostname.value_or(
          server_component.GetServer()
              .GetConfig()
              .set_response_server_hostname);
}

HttpHandlerBase::~HttpHandlerBase() { statistics_holder_.Unregister(); }

void HttpHandlerBase::HandleRequestStream(
    const http::HttpRequest& http_request, http::HttpResponse& response,
    request::RequestContext& context) const {
  utils::ScopeGuard scope([&response] { response.SetHeadersEnd(); });

  auto& http_response = http_request.GetHttpResponse();
  server::http::ResponseBodyStream response_body_stream{
      response.GetBodyProducer(), http_response};

  // Just in case HandleStreamRequest() throws an exception.
  // Though it can be changed in HandleStreamRequest().
  response_body_stream.SetStatusCode(500);

  try {
    HandleStreamRequest(http_request, context, response_body_stream);
  } catch (const CustomHandlerException& e) {
    response_body_stream.SetStatusCode(http::GetHttpStatus(e.GetCode()));

    for (const auto& [name, value] : e.GetExtraHeaders()) {
      response_body_stream.SetHeader(name, value);
    }
    if (e.IsExternalErrorBodyFormatted()) {
      response_body_stream.SetEndOfHeaders();
      response_body_stream.PushBodyChunk(std::string{e.GetExternalErrorBody()});
    } else {
      auto formatted_error = GetFormattedExternalErrorBody(e);
      SetFormattedErrorResponse(response_body_stream,
                                std::move(formatted_error));
    }
  } catch (const std::exception& e) {
    if (engine::current_task::ShouldCancel()) {
      LOG_WARNING() << "request task cancelled, exception in '" << HandlerName()
                    << "' handler in handle_request: " << e;
      response_body_stream.SetStatusCode(
          http::HttpStatus::kClientClosedRequest);
    } else {
      LOG_ERROR() << "exception in '" << HandlerName()
                  << "' handler in handle_request: " << e;
      response_body_stream.SetStatusCode(500);
      SetFormattedErrorResponse(response,
                                GetFormattedExternalErrorBody({
                                    ExternalBody{response.GetData()},
                                    HandlerErrorCode::kServerSideError,
                                }));
    }
  }
}

void HttpHandlerBase::HandleRequest(request::RequestBase& request,
                                    request::RequestContext& context) const {
  UASSERT(dynamic_cast<http::HttpRequestImpl*>(&request));
  // NOLINTNEXTLINE(cppcoreguidelines-pro-type-static-cast-downcast)
  auto& http_request_impl = static_cast<http::HttpRequestImpl&>(request);
  http::HttpRequest http_request(http_request_impl);
  auto& response = http_request.GetHttpResponse();

  try {
    HttpHandlerStatisticsScope stats_scope(*handler_statistics_,
                                           http_request.GetMethod(), response);

    const auto server_settings = config_source_.GetCopy(kHttpServerSettings);

    const auto& config = GetConfig();
    request::TaskInheritedData inherited_data{
        std::get_if<std::string>(&config.path), http_request.GetMethodStr(),
        /*start_time*/ {}, engine::Deadline{}};
    SetDeadlineInfoForRequest(http_request, request.StartTime(),
                              server_settings, inherited_data);
    request::kTaskInheritedData.Set(inherited_data);

    const auto& parent_link =
        http_request.GetHeader(server::http::kXYaRequestIdHeader);
    const auto& trace_id =
        http_request.GetHeader(server::http::kXYaTraceIdHeader);
    const auto& parent_span_id =
        http_request.GetHeader(server::http::kXYaSpanIdHeader);

    const auto& yandex_request_id =
        http_request.GetHeader(server::http::kXRequestIdHeader);
    const auto& yandex_backend_server =
        http_request.GetHeader(server::http::kXBackendServerHeader);
    const auto& envoy_proxy =
        http_request.GetHeader(server::http::kXTaxiEnvoyProxyDstVhostHeader);

    if (!yandex_request_id.empty() || !yandex_backend_server.empty() ||
        !envoy_proxy.empty()) {
      LOG_INFO() << fmt::format(
          "Yandex tracing headers {}={}, {}={}, {}={}",
          USERVER_NAMESPACE::http::headers::kXRequestId, yandex_request_id,
          USERVER_NAMESPACE::http::headers::kXBackendServer,
          yandex_backend_server,
          USERVER_NAMESPACE::http::headers::kXTaxiEnvoyProxyDstVhost,
          envoy_proxy);
    }

    auto span = tracing::Span::MakeSpan(fmt::format("http/{}", HandlerName()),
                                        trace_id, parent_span_id);

<<<<<<< HEAD
    if (config.set_tracing_headers) {
      response.SetHeader(server::http::kXYaTraceIdHeader, span.GetTraceId());
      response.SetHeader(server::http::kXYaSpanIdHeader, span.GetSpanId());
    }

=======
>>>>>>> fc39e09e
    span.SetLocalLogLevel(log_level_);

    if (!parent_link.empty()) span.SetParentLink(parent_link);

    const auto meta_type = CutTrailingSlash(GetMetaType(http_request),
                                            GetConfig().url_trailing_slash);

    span.AddNonInheritableTag(tracing::kHttpMetaType, meta_type);
    span.AddNonInheritableTag(tracing::kType, kTracingTypeResponse);
    span.AddNonInheritableTag(tracing::kHttpMethod,
                              http_request.GetMethodStr());
    utils::FastScopeGuard deadline_tags_guard(
        [&]() noexcept { SetDeadlineTags(span, inherited_data); });

    static const std::string kParseRequestDataStep = "parse_request_data";
    static const std::string kCheckAuthStep = "check_auth";
    static const std::string kCheckRatelimitStep = "check_ratelimit";
    static const std::string kHandleRequestStep = "handle_request";
    static const std::string kDecompressRequestBody = "decompress_request_body";

    RequestProcessor request_processor(
        *this, http_request_impl, http_request, context,
        server_settings.need_log_request,
        server_settings.need_log_request_headers);

    request_processor.ProcessRequestStep(
        kCheckRatelimitStep,
        [this, &http_request] { return CheckRatelimit(http_request); });

    request_processor.ProcessRequestStep(
        kCheckAuthStep,
        [this, &http_request, &context] { CheckAuth(http_request, context); });

    if (GetConfig().decompress_request) {
      request_processor.ProcessRequestStep(
          kDecompressRequestBody,
          [this, &http_request] { DecompressRequestBody(http_request); });
    }

    request_processor.ProcessRequestStep(
        kParseRequestDataStep, [this, &http_request, &context] {
          ParseRequestData(http_request, context);
        });

    if (server_settings.need_log_request) {
      LOG_INFO() << "start handling"
                 << LogRequestExtra(
                        server_settings.need_log_request_headers, http_request,
                        meta_type,
                        GetRequestBodyForLoggingChecked(
                            http_request, context, http_request.RequestBody()),
                        http_request.RequestBody().length());
    }

    request_processor.ProcessRequestStep(
        kHandleRequestStep, [this, &response, &http_request, &context] {
          if (response.IsBodyStreamed()) {
            HandleRequestStream(http_request, response, context);
          } else {
            // !IsBodyStreamed()
            response.SetData(HandleRequestThrow(http_request, context));
          }
        });

    if (config.set_tracing_headers) {
      response.SetHeader(USERVER_NAMESPACE::http::headers::kXYaTraceId,
                         span.GetTraceId());
      response.SetHeader(USERVER_NAMESPACE::http::headers::kXYaSpanId,
                         span.GetSpanId());
    }
  } catch (const std::exception& ex) {
    LOG_ERROR() << "unable to handle request: " << ex;
  }

  SetResponseAcceptEncoding(response);
  SetResponseServerHostname(response);
  response.SetHeadersEnd();
}

void HttpHandlerBase::ThrowUnsupportedHttpMethod(
    const http::HttpRequest& request) const {
  throw ClientError(
      HandlerErrorCode::kInvalidUsage,
      InternalMessage{fmt::format("method {} is not allowed in {}",
                                  request.GetMethodStr(), HandlerName())});
}

std::string HttpHandlerBase::HandleRequestThrow(
    const http::HttpRequest&, request::RequestContext&) const {
  throw std::runtime_error(
      "non-stream HandleRequestThrow() is executed, but the handler doesn't "
      "override HandleRequestThrow().");
}

void HttpHandlerBase::HandleStreamRequest(
    const server::http::HttpRequest&, server::request::RequestContext&,
    server::http::ResponseBodyStream&) const {
  throw std::runtime_error(
      "stream HandleStreamRequest() is executed, but the handler doesn't "
      "override HandleStreamRequest().");
}

void HttpHandlerBase::ReportMalformedRequest(
    request::RequestBase& request) const {
  try {
    UASSERT(dynamic_cast<http::HttpRequestImpl*>(&request));
    // NOLINTNEXTLINE(cppcoreguidelines-pro-type-static-cast-downcast)
    auto& http_request_impl = static_cast<http::HttpRequestImpl&>(request);
    const http::HttpRequest http_request(http_request_impl);
    auto& response = http_request.GetHttpResponse();

    SetFormattedErrorResponse(
        response,
        GetFormattedExternalErrorBody({ExternalBody{response.GetData()},
                                       HandlerErrorCode::kRequestParseError}));
  } catch (const std::exception& ex) {
    LOG_ERROR() << "unable to handle ready request: " << ex;
  }
}

const std::string& HttpHandlerBase::HandlerName() const {
  return handler_name_;
}

const std::vector<http::HttpMethod>& HttpHandlerBase::GetAllowedMethods()
    const {
  return allowed_methods_;
}

HttpHandlerStatistics& HttpHandlerBase::GetHandlerStatistics() const {
  return *handler_statistics_;
}

HttpRequestStatistics& HttpHandlerBase::GetRequestStatistics() const {
  return *request_statistics_;
}

logging::Level HttpHandlerBase::GetLogLevelForResponseStatus(
    http::HttpStatus status) const {
  auto status_code = static_cast<int>(status);
  if (status_code >= 400 && status_code <= 499) return logging::Level::kWarning;
  if (status_code >= 500 && status_code <= 599) return logging::Level::kError;
  return logging::Level::kInfo;
}

FormattedErrorData HttpHandlerBase::GetFormattedExternalErrorBody(
    const CustomHandlerException& exc) const {
  return {exc.GetExternalErrorBody()};
}

void HttpHandlerBase::CheckAuth(const http::HttpRequest& http_request,
                                request::RequestContext& context) const {
  if (!config_source_.GetCopy(kHttpServerSettings)
           .need_check_auth_in_handlers) {
    LOG_DEBUG() << "auth checks are disabled for current service";
    return;
  }

  if (!NeedCheckAuth()) {
    LOG_DEBUG() << "auth checks are disabled for current handler";
    return;
  }

  auth::CheckAuth(auth_checkers_, http_request, context);
}

void HttpHandlerBase::CheckRatelimit(
    const http::HttpRequest& http_request) const {
  auto& statistics = handler_statistics_->GetByMethod(http_request.GetMethod());
  auto& total_statistics = handler_statistics_->GetTotal();

  const bool success = rate_limit_.Obtain();
  if (!success) {
    UASSERT(GetConfig().max_requests_per_second);

    auto& http_response = http_request.GetHttpResponse();
    auto log_reason =
        fmt::format("reached max_requests_per_second={}",
                    GetConfig().max_requests_per_second.value_or(0));
    SetThrottleReason(
        http_response, std::move(log_reason),
        USERVER_NAMESPACE::http::headers::ratelimit_reason::kGlobal);
    statistics.IncrementRateLimitReached();
    total_statistics.IncrementRateLimitReached();

    throw ExceptionWithCode<HandlerErrorCode::kTooManyRequests>();
  }

  auto max_requests_in_flight = GetConfig().max_requests_in_flight;
  auto requests_in_flight = statistics.GetInFlight();
  if (max_requests_in_flight &&
      (requests_in_flight > *max_requests_in_flight)) {
    auto& http_response = http_request.GetHttpResponse();
    auto log_reason = fmt::format("reached max_requests_in_flight={}",
                                  *max_requests_in_flight);
    SetThrottleReason(
        http_response, std::move(log_reason),
        USERVER_NAMESPACE::http::headers::ratelimit_reason::kInFlight);

    statistics.IncrementTooManyRequestsInFlight();
    total_statistics.IncrementTooManyRequestsInFlight();

    throw ExceptionWithCode<HandlerErrorCode::kTooManyRequests>();
  }
}

void HttpHandlerBase::DecompressRequestBody(
    http::HttpRequest& http_request) const {
  if (!http_request.IsBodyCompressed()) return;

  const auto& content_encoding = http_request.GetHeader("Content-Encoding");

  try {
    if (content_encoding == "gzip") {
      auto body = compression::gzip::Decompress(
          http_request.RequestBody(),
          GetConfig().request_config.max_request_size);
      http_request.SetRequestBody(std::move(body));
      if (GetConfig().request_config.parse_args_from_body) {
        http_request.ParseArgsFromBody();
      }
      return;
    }
  } catch (const compression::TooBigError& e) {
    throw ClientError(HandlerErrorCode::kPayloadTooLarge);
  } catch (const std::exception& e) {
    throw RequestParseError(InternalMessage{
        std::string{"Failed to decompress request body: "} + e.what()});
  }

  auto& response = http_request.GetHttpResponse();
  SetResponseAcceptEncoding(response);
  throw ClientError(HandlerErrorCode::kUnsupportedMediaType);
}

std::string HttpHandlerBase::GetRequestBodyForLogging(
    const http::HttpRequest&, request::RequestContext&,
    const std::string& request_body) const {
  size_t limit = GetConfig().request_body_size_log_limit;
  return utils::log::ToLimitedUtf8(request_body, limit);
}

std::string HttpHandlerBase::GetResponseDataForLogging(
    const http::HttpRequest&, request::RequestContext&,
    const std::string& response_data) const {
  size_t limit = GetConfig().response_data_size_log_limit;
  return utils::log::ToLimitedUtf8(response_data, limit);
}

std::string HttpHandlerBase::GetMetaType(
    const http::HttpRequest& request) const {
  return request.GetRequestPath();
}

std::string HttpHandlerBase::GetRequestBodyForLoggingChecked(
    const http::HttpRequest& request, request::RequestContext& context,
    const std::string& request_body) const {
  try {
    return GetRequestBodyForLogging(request, context, request_body);
  } catch (const std::exception& ex) {
    LOG_LIMITED_ERROR() << "failed to get request body for logging: " << ex;
    return "<error in GetRequestBodyForLogging>";
  }
}

std::string HttpHandlerBase::GetResponseDataForLoggingChecked(
    const http::HttpRequest& request, request::RequestContext& context,
    const std::string& response_data) const {
  try {
    return GetResponseDataForLogging(request, context, response_data);
  } catch (const std::exception& ex) {
    LOG_LIMITED_ERROR() << "failed to get response data for logging: " << ex;
    return "<error in GetResponseDataForLogging>";
  }
}

template <typename HttpStatistics>
void HttpHandlerBase::FormatStatistics(utils::statistics::Writer result,
                                       const HttpStatistics& stats) {
  result = stats.GetTotal();

  if (IsMethodStatisticIncluded()) {
    for (auto method : GetAllowedMethods()) {
      result.ValueWithLabels(stats.GetByMethod(method),
                             {"http_method", ToString(method)});
    }
  }
}

void HttpHandlerBase::SetResponseAcceptEncoding(
    http::HttpResponse& response) const {
  if (!GetConfig().decompress_request) return;

  // RFC7694, 3.
  // This specification expands that definition to allow "Accept-Encoding"
  // as a response header field as well.  When present in a response, it
  // indicates what content codings the resource was willing to accept in
  // the associated request.

  if (response.GetStatus() == http::HttpStatus::kUnsupportedMediaType) {
    // User has already set the Accept-Encoding
    return;
  }

  if (!response.HasHeader(USERVER_NAMESPACE::http::headers::kAcceptEncoding)) {
    response.SetHeader(USERVER_NAMESPACE::http::headers::kAcceptEncoding,
                       "gzip, identity");
  }
}

void HttpHandlerBase::SetResponseServerHostname(
    http::HttpResponse& response) const {
  if (set_response_server_hostname_) {
    response.SetHeader(USERVER_NAMESPACE::http::headers::kXYaTaxiServerHostname,
                       kHostname);
  }
}

yaml_config::Schema HttpHandlerBase::GetStaticConfigSchema() {
  return yaml_config::MergeSchemas<HandlerBase>(R"(
type: object
description: Base class for all the userver HTTP handlers
additionalProperties: false
properties:
    log-level:
        type: string
        description: overrides log level for this handle
        defaultDescription: <no override>
)");
}

}  // namespace server::handlers

USERVER_NAMESPACE_END<|MERGE_RESOLUTION|>--- conflicted
+++ resolved
@@ -501,14 +501,6 @@
     auto span = tracing::Span::MakeSpan(fmt::format("http/{}", HandlerName()),
                                         trace_id, parent_span_id);
 
-<<<<<<< HEAD
-    if (config.set_tracing_headers) {
-      response.SetHeader(server::http::kXYaTraceIdHeader, span.GetTraceId());
-      response.SetHeader(server::http::kXYaSpanIdHeader, span.GetSpanId());
-    }
-
-=======
->>>>>>> fc39e09e
     span.SetLocalLogLevel(log_level_);
 
     if (!parent_link.empty()) span.SetParentLink(parent_link);
@@ -574,9 +566,9 @@
         });
 
     if (config.set_tracing_headers) {
-      response.SetHeader(USERVER_NAMESPACE::http::headers::kXYaTraceId,
+      response.SetHeader(server::http::kXYaTraceIdHeader,
                          span.GetTraceId());
-      response.SetHeader(USERVER_NAMESPACE::http::headers::kXYaSpanId,
+      response.SetHeader(server::http::kXYaSpanIdHeader,
                          span.GetSpanId());
     }
   } catch (const std::exception& ex) {
