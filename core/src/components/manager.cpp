--- conflicted
+++ resolved
@@ -114,15 +114,8 @@
   for (auto& [name, task_processor] : task_processors_map_) {
     task_processor->InitiateShutdown();
   }
-<<<<<<< HEAD
-  LOG_TRACE() << "Waiting for all coroutines to become idle";
-  // while (task_processor_pools_->GetCoroPool().GetStats().active_coroutines) {
-  //   std::this_thread::sleep_for(std::chrono::milliseconds{10});
-  // }
-=======
   LOG_TRACE() << "Waiting for all tasks to stop";
   WaitForAllTasksBlocking();
->>>>>>> 74b98553
   LOG_TRACE() << "Stopping task processors";
   task_processors_map_.clear();
   LOG_TRACE() << "Stopped task processors";
