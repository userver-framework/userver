#pragma once

/// @file userver/server/handlers/auth/digest_context.hpp
/// @brief Context structures for Digest Authentication

#include <optional>
#include <string>
#include <string_view>
#include <unordered_set>
#include <vector>

#include <userver/formats/json/value.hpp>
#include <userver/formats/json/value_builder.hpp>

USERVER_NAMESPACE_BEGIN

namespace server::handlers::auth {

<<<<<<< HEAD
// WWW-Authenticate response header from server
// realm, nonce are mandatory
// domain, stale, algorithm, qop, auth-param are optional
=======
/// WWW-Authenticate header from server response
/// realm, nonce directives are mandatory
/// domain, opaque, stale, algorithm, qop, auth-param directives are optional
>>>>>>> c292ae1c
struct DigestContextFromServer {
  std::string realm;
  std::string nonce;
  std::string algorithm;
  bool stale{false};
  std::string authparam;
  std::string qop;
};

<<<<<<< HEAD
// authorizion request header from client
// username, realm, nonce, digest-uri, response are mandatory
// algorithm, cnonce, qop, nc, auth-param are optional
=======
/// Authorization header from client request
/// username, realm, nonce, digest-uri directives response are mandatory
/// algorithm, cnonce, opaque, qop, nc, auth-param directives are optional
>>>>>>> c292ae1c
struct DigestContextFromClient {
  std::string username;
  std::string realm;
  std::string nonce;
  std::string uri;  
  std::string response;
  std::string algorithm;
  std::string cnonce;
<<<<<<< HEAD
  std::string qop;        // message-qop
  std::string nc;       // nonce-count
  std::string authparam;  // auth-param
=======
  std::string opaque;
  std::string qop;        
  std::string nc;       
  std::string authparam; 
>>>>>>> c292ae1c
};

/// Function to parse directive map into structure
DigestContextFromClient Parse(
    std::unordered_map<std::string, std::string> directive_mapping);

}  // namespace server::handlers::auth

USERVER_NAMESPACE_END<|MERGE_RESOLUTION|>--- conflicted
+++ resolved
@@ -16,15 +16,9 @@
 
 namespace server::handlers::auth {
 
-<<<<<<< HEAD
-// WWW-Authenticate response header from server
-// realm, nonce are mandatory
-// domain, stale, algorithm, qop, auth-param are optional
-=======
 /// WWW-Authenticate header from server response
 /// realm, nonce directives are mandatory
 /// domain, opaque, stale, algorithm, qop, auth-param directives are optional
->>>>>>> c292ae1c
 struct DigestContextFromServer {
   std::string realm;
   std::string nonce;
@@ -34,15 +28,9 @@
   std::string qop;
 };
 
-<<<<<<< HEAD
-// authorizion request header from client
-// username, realm, nonce, digest-uri, response are mandatory
-// algorithm, cnonce, qop, nc, auth-param are optional
-=======
 /// Authorization header from client request
 /// username, realm, nonce, digest-uri directives response are mandatory
 /// algorithm, cnonce, opaque, qop, nc, auth-param directives are optional
->>>>>>> c292ae1c
 struct DigestContextFromClient {
   std::string username;
   std::string realm;
@@ -51,16 +39,10 @@
   std::string response;
   std::string algorithm;
   std::string cnonce;
-<<<<<<< HEAD
-  std::string qop;        // message-qop
-  std::string nc;       // nonce-count
-  std::string authparam;  // auth-param
-=======
   std::string opaque;
   std::string qop;        
   std::string nc;       
   std::string authparam; 
->>>>>>> c292ae1c
 };
 
 /// Function to parse directive map into structure
