#pragma once

/// @file userver/server/handlers/auth/digest_directives.hpp
/// @brief Various digest authentication directives

#include <string_view>

USERVER_NAMESPACE_BEGIN

namespace server::handlers::auth::directives {

<<<<<<< HEAD
constexpr std::string_view kUsername = "username";
constexpr std::string_view kRealm = "realm";
constexpr std::string_view kNonce = "nonce";
constexpr std::string_view kNextNonce = "nextnonce";
constexpr std::string_view kStale = "stale";
constexpr std::string_view kUri = "uri";
constexpr std::string_view kDomain = "domain";
constexpr std::string_view kResponse = "response";
constexpr std::string_view kAlgorithm = "algorithm";
constexpr std::string_view kCnonce = "cnonce";
constexpr std::string_view kOpaque = "opaque";
constexpr std::string_view kQop = "qop";
constexpr std::string_view kNonceCount = "nc";
constexpr std::string_view kAuthParam = "auth-param";
=======
inline const std::string kUsername = "username";
inline const std::string kRealm = "realm";
inline const std::string kNonce = "nonce";
inline const std::string kStale = "stale";
inline const std::string kUri = "uri";
inline const std::string kDomain = "domain";
inline const std::string kResponse = "response";
inline const std::string kAlgorithm = "algorithm";
inline const std::string kCnonce = "cnonce";
inline const std::string kOpaque = "opaque";
inline const std::string kQop = "qop";
inline const std::string kNonceCount = "nc";
inline const std::string kAuthParam = "auth-param";
>>>>>>> 96942acf

}  // namespace server::handlers::auth::directives

USERVER_NAMESPACE_END<|MERGE_RESOLUTION|>--- conflicted
+++ resolved
@@ -9,22 +9,6 @@
 
 namespace server::handlers::auth::directives {
 
-<<<<<<< HEAD
-constexpr std::string_view kUsername = "username";
-constexpr std::string_view kRealm = "realm";
-constexpr std::string_view kNonce = "nonce";
-constexpr std::string_view kNextNonce = "nextnonce";
-constexpr std::string_view kStale = "stale";
-constexpr std::string_view kUri = "uri";
-constexpr std::string_view kDomain = "domain";
-constexpr std::string_view kResponse = "response";
-constexpr std::string_view kAlgorithm = "algorithm";
-constexpr std::string_view kCnonce = "cnonce";
-constexpr std::string_view kOpaque = "opaque";
-constexpr std::string_view kQop = "qop";
-constexpr std::string_view kNonceCount = "nc";
-constexpr std::string_view kAuthParam = "auth-param";
-=======
 inline const std::string kUsername = "username";
 inline const std::string kRealm = "realm";
 inline const std::string kNonce = "nonce";
@@ -38,7 +22,6 @@
 inline const std::string kQop = "qop";
 inline const std::string kNonceCount = "nc";
 inline const std::string kAuthParam = "auth-param";
->>>>>>> 96942acf
 
 }  // namespace server::handlers::auth::directives
 
