#pragma once

/// @file userver/cache/lru_cache_component_base.hpp
/// @brief @copybrief cache::LruCacheComponent

#include <userver/cache/expirable_lru_cache.hpp>
#include <userver/cache/lru_cache_config.hpp>
#include <userver/components/loggable_component_base.hpp>
#include <userver/concurrent/async_event_source.hpp>
#include <userver/dump/dumper.hpp>
#include <userver/dump/meta.hpp>
#include <userver/dump/operations.hpp>
#include <userver/dynamic_config/source.hpp>
#include <userver/testsuite/component_control.hpp>
#include <userver/utils/statistics/storage.hpp>
#include <userver/yaml_config/schema.hpp>

USERVER_NAMESPACE_BEGIN

namespace cache {

namespace impl {

formats::json::Value GetCacheStatisticsAsJson(
    const ExpirableLruCacheStatistics& stats, std::size_t size);

template <typename Key, typename Value, typename Hash, typename Equal, CachePolicy Policy>
formats::json::Value GetCacheStatisticsAsJson(
    const ExpirableLruCache<Key, Value, Hash, Equal, Policy>& cache) {
  return GetCacheStatisticsAsJson(cache.GetStatistics(),
                                  cache.GetSizeApproximate());
}

testsuite::ComponentControl& FindComponentControl(
    const components::ComponentContext& context);

utils::statistics::Storage& FindStatisticsStorage(
    const components::ComponentContext& context);

dynamic_config::Source FindDynamicConfigSource(
    const components::ComponentContext& context);

bool IsDumpSupportEnabled(const components::ComponentConfig& config);

yaml_config::Schema GetLruCacheComponentBaseSchema();

}  // namespace impl

// clang-format off

/// @ingroup userver_components userver_base_classes
///
/// @brief Base class for LRU-cache components
///
/// Provides facilities for creating LRU caches.
/// You need to override LruCacheComponent::DoGetByKey to handle cache misses.
///
/// Caching components must be configured in service config (see options below)
/// and may be reconfigured dynamically via components::DynamicConfig.
///
/// ## Dynamic config
/// * @ref USERVER_LRU_CACHES
///
/// ## Static options:
/// Name | Description | Default value
/// ---- | ----------- | -------------
/// size | max amount of items to store in cache | --
/// ways | number of ways for associative cache | --
/// lifetime | TTL for cache entries (0 is unlimited) | 0
/// config-settings | enables dynamic reconfiguration with CacheConfigSet | true
///
/// ## Example usage:
///
/// @snippet cache/lru_cache_component_base_test.hpp  Sample lru cache component
///
/// Do not forget to @ref userver_components "add the component to component list":
/// @snippet cache/lru_cache_component_base_test.cpp  Sample lru cache component registration
///
/// ## Example config:
/// @snippet cache/lru_cache_component_base_test.cpp  Sample lru cache component config

// clang-format on
template <typename Key, typename Value, typename Hash = std::hash<Key>,
<<<<<<< HEAD
          typename Equal = std::equal_to<Key>,
          CachePolicy Policy = CachePolicy::kLRU>
class LruCacheComponent : public components::LoggableComponentBase {
=======
          typename Equal = std::equal_to<Key>>
// NOLINTNEXTLINE(fuchsia-multiple-inheritance)
class LruCacheComponent : public components::LoggableComponentBase,
                          private dump::DumpableEntity {
>>>>>>> bee4cc4a
 public:
  using Cache = ExpirableLruCache<Key, Value, Hash, Equal, Policy>;
  using CacheWrapper = LruCacheWrapper<Key, Value, Hash, Equal, Policy>;

  LruCacheComponent(const components::ComponentConfig&,
                    const components::ComponentContext&);

  ~LruCacheComponent() override;

  CacheWrapper GetCache();

  static yaml_config::Schema GetStaticConfigSchema();

 protected:
  virtual Value DoGetByKey(const Key& key) = 0;

 private:
  void DropCache();

  Value GetByKey(const Key& key);

  void OnConfigUpdate(const dynamic_config::Snapshot& cfg);

  void UpdateConfig(const LruCacheConfig& config);

  static constexpr bool kCacheIsDumpable =
      dump::kIsDumpable<Key> && dump::kIsDumpable<Value>;

  void GetAndWrite(dump::Writer& writer) const override;
  void ReadAndSet(dump::Reader& reader) override;

 protected:
  std::shared_ptr<Cache> GetCacheRaw() { return cache_; }

 private:
  const std::string name_;
  const LruCacheConfigStatic static_config_;
  std::shared_ptr<dump::Dumper> dumper_;
  const std::shared_ptr<Cache> cache_;
  concurrent::AsyncEventSubscriberScope config_subscription_;
  utils::statistics::Entry statistics_holder_;
  std::optional<testsuite::ComponentInvalidatorHolder> invalidator_holder_;
};

template <typename Key, typename Value, typename Hash, typename Equal,
          CachePolicy Policy>
LruCacheComponent<Key, Value, Hash, Equal, Policy>::LruCacheComponent(
    const components::ComponentConfig& config,
    const components::ComponentContext& context)
    : LoggableComponentBase(config, context),
      name_(components::GetCurrentComponentName(config)),
      static_config_(config),
      cache_(std::make_shared<Cache>(static_config_.ways,
                                     static_config_.GetWaySize())) {
  if (impl::IsDumpSupportEnabled(config)) {
    dumper_ = std::make_shared<dump::Dumper>(
        config, context, static_cast<dump::DumpableEntity&>(*this));
    cache_->SetDumper(dumper_);
    dumper_->ReadDump();
  }

  cache_->SetMaxLifetime(static_config_.config.lifetime);
  cache_->SetBackgroundUpdate(static_config_.config.background_update);

  if (static_config_.use_dynamic_config) {
    LOG_INFO() << "Dynamic LRU cache config is enabled, subscribing on "
                  "dynamic-config updates, cache="
               << name_;

    config_subscription_ =
        impl::FindDynamicConfigSource(context).UpdateAndListen(
            this, "cache." + name_,
            &LruCacheComponent<Key, Value, Hash, Equal,
                               Policy>::OnConfigUpdate);
  } else {
    LOG_INFO() << "Dynamic LRU cache config is disabled, cache=" << name_;
  }

  statistics_holder_ = impl::FindStatisticsStorage(context).RegisterExtender(
      "cache." + name_, [this](const auto& /*request*/) {
        return impl::GetCacheStatisticsAsJson(*cache_);
      });

  invalidator_holder_.emplace(
      impl::FindComponentControl(context), *this,
      &LruCacheComponent<Key, Value, Hash, Equal, Policy>::DropCache);
}

template <typename Key, typename Value, typename Hash, typename Equal,
          CachePolicy Policy>
LruCacheComponent<Key, Value, Hash, Equal, Policy>::~LruCacheComponent() {
  invalidator_holder_.reset();
  statistics_holder_.Unregister();
  config_subscription_.Unsubscribe();

  if (dumper_) {
    dumper_->CancelWriteTaskAndWait();
  }
}

template <typename Key, typename Value, typename Hash, typename Equal,
          CachePolicy Policy>
typename LruCacheComponent<Key, Value, Hash, Equal, Policy>::CacheWrapper
LruCacheComponent<Key, Value, Hash, Equal, Policy>::GetCache() {
  return CacheWrapper(cache_, [this](const Key& key) { return GetByKey(key); });
}

template <typename Key, typename Value, typename Hash, typename Equal,
          CachePolicy Policy>
void LruCacheComponent<Key, Value, Hash, Equal, Policy>::DropCache() {
  cache_->Invalidate();
}

template <typename Key, typename Value, typename Hash, typename Equal,
          CachePolicy Policy>
Value LruCacheComponent<Key, Value, Hash, Equal, Policy>::GetByKey(
    const Key& key) {
  return DoGetByKey(key);
}

template <typename Key, typename Value, typename Hash, typename Equal,
          CachePolicy Policy>
void LruCacheComponent<Key, Value, Hash, Equal, Policy>::OnConfigUpdate(
    const dynamic_config::Snapshot& cfg) {
  const auto config = GetLruConfig(cfg, name_);
  if (config) {
    LOG_DEBUG() << "Using dynamic config for LRU cache";
    UpdateConfig(*config);
  } else {
    LOG_DEBUG() << "Using static config for LRU cache";
    UpdateConfig(static_config_.config);
  }
}

template <typename Key, typename Value, typename Hash, typename Equal,
          CachePolicy Policy>
void LruCacheComponent<Key, Value, Hash, Equal, Policy>::UpdateConfig(
    const LruCacheConfig& config) {
  cache_->SetWaySize(config.GetWaySize(static_config_.ways));
  cache_->SetMaxLifetime(config.lifetime);
  cache_->SetBackgroundUpdate(config.background_update);
}

template <typename Key, typename Value, typename Hash, typename Equal,
          CachePolicy Policy>
yaml_config::Schema
LruCacheComponent<Key, Value, Hash, Equal, Policy>::GetStaticConfigSchema() {
  return impl::GetLruCacheComponentBaseSchema();
}

template <typename Key, typename Value, typename Hash, typename Equal>
void LruCacheComponent<Key, Value, Hash, Equal>::GetAndWrite(
    dump::Writer& writer) const {
  if constexpr (kCacheIsDumpable) {
    cache_->Write(writer);
  } else {
    dump::ThrowDumpUnimplemented(name_);
  }
}

template <typename Key, typename Value, typename Hash, typename Equal>
void LruCacheComponent<Key, Value, Hash, Equal>::ReadAndSet(
    dump::Reader& reader) {
  if constexpr (kCacheIsDumpable) {
    cache_->Read(reader);
  } else {
    dump::ThrowDumpUnimplemented(name_);
  }
}

}  // namespace cache

USERVER_NAMESPACE_END<|MERGE_RESOLUTION|>--- conflicted
+++ resolved
@@ -81,16 +81,10 @@
 
 // clang-format on
 template <typename Key, typename Value, typename Hash = std::hash<Key>,
-<<<<<<< HEAD
-          typename Equal = std::equal_to<Key>,
-          CachePolicy Policy = CachePolicy::kLRU>
-class LruCacheComponent : public components::LoggableComponentBase {
-=======
           typename Equal = std::equal_to<Key>>
 // NOLINTNEXTLINE(fuchsia-multiple-inheritance)
 class LruCacheComponent : public components::LoggableComponentBase,
                           private dump::DumpableEntity {
->>>>>>> bee4cc4a
  public:
   using Cache = ExpirableLruCache<Key, Value, Hash, Equal, Policy>;
   using CacheWrapper = LruCacheWrapper<Key, Value, Hash, Equal, Policy>;
