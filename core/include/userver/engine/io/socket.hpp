#pragma once

/// @file userver/engine/io/socket.hpp
/// @brief @copybrief engine::io::Socket

#include <sys/socket.h>

#include <initializer_list>

#include <userver/engine/deadline.hpp>
#include <userver/engine/io/common.hpp>
#include <userver/engine/io/exception.hpp>
#include <userver/engine/io/fd_control_holder.hpp>
#include <userver/engine/io/sockaddr.hpp>
#include <userver/utils/clang_format_workarounds.hpp>

USERVER_NAMESPACE_BEGIN

namespace engine::io {

/// Socket type
enum class SocketType {
  kStream = SOCK_STREAM,  ///< Stream socket (e.g. TCP)
  kDgram = SOCK_DGRAM,    ///< Datagram socket (e.g. UDP)

  kTcp = kStream,
  kUdp = kDgram,
};

/// IoData for vector send
struct IoData final {
  const void* data;
  size_t len;
};

/// @brief Socket representation.
///
/// It is not thread-safe to concurrently read from socket. It is not
/// thread-safe to concurrently write to socket. However it is safe to
/// concurrently read and write into socket:
/// @snippet src/engine/io/socket_test.cpp send self concurrent
class USERVER_NODISCARD Socket final : public ReadableBase {
 public:
  struct RecvFromResult {
    size_t bytes_received{0};
    Sockaddr src_addr;
  };

  /// Constructs an invalid socket.
  Socket() = default;

  /// Constructs a socket for the address domain of specified type.
  Socket(AddrDomain, SocketType);

  /// @brief Adopts an existing socket for specified address domain.
  /// @note File descriptor will be silently forced to nonblocking mode.
  explicit Socket(int fd, AddrDomain domain = AddrDomain::kUnspecified);

  /// Whether the socket is valid.
  explicit operator bool() const { return IsValid(); }

  /// Whether the socket is valid.
  bool IsValid() const override;

  /// @brief Connects the socket to a specified endpoint.
  /// @note Sockaddr domain must match the socket's domain.
  void Connect(const Sockaddr&, Deadline);

  /// @brief Binds the socket to the specified endpoint.
  /// @note Sockaddr domain must match the socket's domain.
  void Bind(const Sockaddr&);

  /// Starts listening for connections on a specified socket (must be bound).
  void Listen(int backlog = SOMAXCONN);

  /// Suspends current task until the socket has data available.
  [[nodiscard]] bool WaitReadable(Deadline) override;

  /// Suspends current task until the socket can accept more data.
  [[nodiscard]] bool WaitWriteable(Deadline);

  /// @brief Receives at least one byte from the socket.
  /// @returns 0 if connection is closed on one side and no data could be
  /// received any more, received bytes count otherwise.
  [[nodiscard]] size_t RecvSome(void* buf, size_t len, Deadline deadline);

  /// @brief Receives exactly len bytes from the socket.
  /// @note Can return less than len if socket is closed by peer.
  [[nodiscard]] size_t RecvAll(void* buf, size_t len, Deadline deadline);

<<<<<<< HEAD
  /// @brief Sends at least one byte to the socket.
  /// @returns 0 if connection is closed on one side and no data could be
  /// send anymore, sent bytes count otherwise.
  [[nodiscard]] size_t SendSome(const void* buf, size_t len, Deadline deadline);
=======
  /// @brief Sends a buffer vector to the socket.
  /// @note Can return less than len if socket is closed by peer.
  /// @snippet src/engine/io/socket_test.cpp send vector data in socket
  [[nodiscard]] size_t SendAll(std::initializer_list<IoData> list,
                               Deadline deadline);

  /// @brief Sends exactly list_size IoData to the socket.
  /// @note Can return less than len if socket is closed by peer.
  [[nodiscard]] size_t SendAll(const IoData* list, std::size_t list_size,
                               Deadline deadline);
>>>>>>> c49a6075

  /// @brief Sends exactly len bytes to the socket.
  /// @note Can return less than len if socket is closed by peer.
  [[nodiscard]] size_t SendAll(const void* buf, size_t len, Deadline deadline);

  /// @brief Accepts a connection from a listening socket.
  /// @see engine::io::Listen
  [[nodiscard]] Socket Accept(Deadline);

  /// @brief Receives at least one byte from the socket, returning source
  /// address.
  /// @returns 0 in bytes_sent if connnection is closed on one side and no data
  /// could be received any more, received bytes count otherwise + source
  /// address.
  [[nodiscard]] RecvFromResult RecvSomeFrom(void* buf, size_t len,
                                            Deadline deadline);

  /// @brief Sends exactly len bytes to the specified address via the socket.
  /// @note Can return less than len in bytes_sent if socket is closed by peer.
  /// @note Sockaddr domain must match the socket's domain.
  /// @note Not for SocketType::kStream connections, see `man sendto`.
  [[nodiscard]] size_t SendAllTo(const Sockaddr& dest_addr, const void* buf,
                                 size_t len, Deadline deadline);

  /// File descriptor corresponding to this socket.
  int Fd() const;

  /// Address of a remote peer.
  const Sockaddr& Getpeername();

  /// Local socket address.
  const Sockaddr& Getsockname();

  /// Releases file descriptor and invalidates the socket.
  [[nodiscard]] int Release() && noexcept;

  /// @brief Closes and invalidates the socket.
  /// @warning You should not call Close with pending I/O. This may work okay
  /// sometimes but it's loosely predictable.
  void Close();

  /// Retrieves a socket option.
  int GetOption(int layer, int optname) const;

  /// Sets a socket option.
  void SetOption(int layer, int optname, int optval);

  /// @brief Receives at least one byte from the socket.
  /// @returns 0 if connnection is closed on one side and no data could be
  /// received any more, received bytes count otherwise.
  [[nodiscard]] size_t ReadSome(void* buf, size_t len,
                                Deadline deadline) override {
    return RecvSome(buf, len, deadline);
  }

  /// @brief Receives exactly len bytes from the socket.
  /// @note Can return less than len if socket is closed by peer.
  [[nodiscard]] size_t ReadAll(void* buf, size_t len,
                               Deadline deadline) override {
    return RecvAll(buf, len, deadline);
  }

  /// @brief marks socket as "not-awaitable": no coroutine-related waiting
  /// will be used. The sole purpose of this method is to make socket usable
  /// from non-coroutine threads (say, ev).
  void SetNotAwaitable();

 private:
  AddrDomain domain_{AddrDomain::kUnspecified};

  impl::FdControlHolder fd_control_;
  Sockaddr peername_;
  Sockaddr sockname_;
};

}  // namespace engine::io

USERVER_NAMESPACE_END<|MERGE_RESOLUTION|>--- conflicted
+++ resolved
@@ -88,12 +88,11 @@
   /// @note Can return less than len if socket is closed by peer.
   [[nodiscard]] size_t RecvAll(void* buf, size_t len, Deadline deadline);
 
-<<<<<<< HEAD
   /// @brief Sends at least one byte to the socket.
   /// @returns 0 if connection is closed on one side and no data could be
   /// send anymore, sent bytes count otherwise.
   [[nodiscard]] size_t SendSome(const void* buf, size_t len, Deadline deadline);
-=======
+
   /// @brief Sends a buffer vector to the socket.
   /// @note Can return less than len if socket is closed by peer.
   /// @snippet src/engine/io/socket_test.cpp send vector data in socket
@@ -104,7 +103,6 @@
   /// @note Can return less than len if socket is closed by peer.
   [[nodiscard]] size_t SendAll(const IoData* list, std::size_t list_size,
                                Deadline deadline);
->>>>>>> c49a6075
 
   /// @brief Sends exactly len bytes to the socket.
   /// @note Can return less than len if socket is closed by peer.
