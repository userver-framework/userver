cmake_minimum_required(VERSION 3.14)
cmake_policy(SET CMP0025 NEW)
if(CMAKE_VERSION VERSION_GREATER_EQUAL "3.15")
  cmake_policy(SET CMP0093 NEW)
endif()
set(CMAKE_POLICY_DEFAULT_CMP0028 NEW)
set(CMAKE_POLICY_DEFAULT_CMP0048 NEW)
set(CMAKE_POLICY_DEFAULT_CMP0063 NEW)
set(CMAKE_POLICY_DEFAULT_CMP0069 NEW)
set(CMAKE_POLICY_DEFAULT_CMP0077 NEW)

project(userver)

set(USERVER_ROOT_DIR "${CMAKE_CURRENT_LIST_DIR}")

option(
  USERVER_INSTALL
  "Prepare build of userver to install in system"
  OFF
)

set(USERVER_AVAILABLE_COMPONENTS universal)
set(USERVER_NOT_INCLUDED_AS_SUBDIR OFF)
if(CMAKE_CURRENT_SOURCE_DIR STREQUAL CMAKE_SOURCE_DIR AND NOT USERVER_INSTALL)
  set(USERVER_NOT_INCLUDED_AS_SUBDIR ON)
endif()

option(USERVER_FEATURE_CORE "Provide a core library with coroutines, otherwise build only userver-universal" ON)
option(USERVER_FEATURE_CHAOTIC "Provide chaotic-codegen for jsonschema" ON)

set(USERVER_BUILD_PLATFORM_X86 OFF)
if(CMAKE_SYSTEM_PROCESSOR MATCHES "^x86")
  set(USERVER_BUILD_PLATFORM_X86 ${USERVER_FEATURE_CORE})
endif()

function(_require_userver_core FEATURE)
  if (NOT USERVER_FEATURE_CORE)
    message(FATAL_ERROR "'${FEATURE}' requires 'USERVER_FEATURE_CORE=ON'")
  endif()
endfunction()

option(USERVER_FEATURE_UTEST "Provide 'utest' and 'ubench' for gtest and gbenchmark integration" ON)
if (USERVER_FEATURE_UTEST)
  message(STATUS "Building utest with gtest and ubench with gbench")
endif()

option(
  USERVER_IS_THE_ROOT_PROJECT
  "Contributor mode: build userver tests, samples and helper tools"
  "${USERVER_NOT_INCLUDED_AS_SUBDIR}"
)
if (USERVER_IS_THE_ROOT_PROJECT)
  message(STATUS "Building userver as a primary project")
  if (NOT USERVER_FEATURE_UTEST)
    message(FATAL_ERROR "Cannot build tests without utest")
  endif()
else()
  message(STATUS "Building userver as a subproject")
endif()

set(USERVER_LIB_ENABLED_DEFAULT OFF)
if(USERVER_FEATURE_CORE AND USERVER_IS_THE_ROOT_PROJECT)
  set(USERVER_LIB_ENABLED_DEFAULT ON)
endif()

set(USERVER_MONGODB_DEFAULT OFF)
set(USERVER_CLICKHOUSE_DEFAULT OFF)
if(USERVER_FEATURE_CORE AND USERVER_IS_THE_ROOT_PROJECT AND USERVER_BUILD_PLATFORM_X86)
  if(NOT CMAKE_SYSTEM_NAME MATCHES "BSD")
    set(USERVER_MONGODB_DEFAULT ON)
  endif()
  set(USERVER_CLICKHOUSE_DEFAULT ON)
endif()

set(USERVER_YDB_DEFAULT OFF)
if(USERVER_FEATURE_CORE AND USERVER_IS_THE_ROOT_PROJECT AND
  DEFINED CMAKE_CXX_STANDARD AND CMAKE_CXX_STANDARD GREATER_EQUAL 20)
  set(USERVER_YDB_DEFAULT ON)
endif()

option(USERVER_CONAN "Build with Conan packages" ${CONAN_EXPORTED})

option(
  USERVER_DOWNLOAD_PACKAGES
  "Download missing third party packages and use the downloaded versions"
  ON
)
option(
  USERVER_FORCE_DOWNLOAD_PACKAGES
  "Download all possible third party packages even if a system package is available"
  OFF
)

option(USERVER_FEATURE_CRYPTOPP_BLAKE2 "Provide wrappers for blake2 algorithms of crypto++" ON)
if (NOT USERVER_FEATURE_CRYPTOPP_BLAKE2)
  add_compile_definitions("USERVER_NO_CRYPTOPP_BLAKE2=1")
endif()

option(USERVER_FEATURE_CRYPTOPP_BASE64_URL "Provide wrappers for Base64 URL decoding and encoding algorithms of crypto++" ON)
if (NOT USERVER_FEATURE_CRYPTOPP_BASE64_URL)
  add_compile_definitions("USERVER_NO_CRYPTOPP_BASE64_URL=1")
endif()

if(CMAKE_SYSTEM_NAME MATCHES "BSD")
  set(JEMALLOC_DEFAULT OFF)
else()
  set(JEMALLOC_DEFAULT ON)
endif()
option(USERVER_FEATURE_JEMALLOC "Enable linkage with jemalloc memory allocator" ${JEMALLOC_DEFAULT})

option(USERVER_DISABLE_PHDR_CACHE "Disable caching of dl_phdr_info items, which interferes with dlopen" OFF)

set(USERVER_DISABLE_RSEQ_DEFAULT ON)
if (USERVER_BUILD_PLATFORM_X86 AND CMAKE_SYSTEM_NAME MATCHES "Linux")
  set(USERVER_DISABLE_RSEQ_DEFAULT OFF)
  message(STATUS "rseq-based acceleration is enabled by default")
endif()
option(USERVER_DISABLE_RSEQ_ACCELERATION "Disable rseq-based optimizations" ${USERVER_DISABLE_RSEQ_DEFAULT})

option(USERVER_CHECK_PACKAGE_VERSIONS "Check package versions" ON)

option(USERVER_FEATURE_MONGODB "Provide asynchronous driver for MongoDB" "${USERVER_MONGODB_DEFAULT}")
option(USERVER_FEATURE_POSTGRESQL "Provide asynchronous driver for PostgreSQL" "${USERVER_LIB_ENABLED_DEFAULT}")
option(USERVER_FEATURE_REDIS "Provide asynchronous driver for Redis" "${USERVER_LIB_ENABLED_DEFAULT}")
option(USERVER_FEATURE_GRPC "Provide asynchronous driver for gRPC" "${USERVER_LIB_ENABLED_DEFAULT}")
option(USERVER_FEATURE_CLICKHOUSE "Provide asynchronous driver for ClickHouse" "${USERVER_CLICKHOUSE_DEFAULT}")
option(USERVER_FEATURE_KAFKA "Provide asynchronous driver for Apache Kafka" "${USERVER_LIB_ENABLED_DEFAULT}")
option(USERVER_FEATURE_RABBITMQ "Provide asynchronous driver for RabbitMQ" "${USERVER_LIB_ENABLED_DEFAULT}")
option(USERVER_FEATURE_MYSQL "Provide asynchronous driver for MariaDB/MySQL" "${USERVER_LIB_ENABLED_DEFAULT}")
option(USERVER_FEATURE_ROCKS "Provide asynchronous driver for Rocks" "${USERVER_LIB_ENABLED_DEFAULT}")
option(USERVER_FEATURE_YDB "Provide asynchronous driver for YDB" "${USERVER_YDB_DEFAULT}")

set(CMAKE_DEBUG_POSTFIX d)

include(cmake/UserverSetupEnvironment.cmake)
userver_setup_environment()

include(PrepareInstall)

if(USERVER_INSTALL)
  include(GNUInstallDirs)
endif()

include(ModuleHelpers)
include(GetUserverVersion)
include(AddGoogleTests)
include(FindPackageRequired)
include(IncludeWhatYouUse)
include(UserverTestsuite)
include(CheckCompileFlags)
include(CMakePackageConfigHelpers)

<<<<<<< HEAD
message(STATUS "Generating cmake files ...")
userver_venv_setup(
  NAME userver-cmake
  PYTHON_OUTPUT_VAR USERVER_CMAKE_GEN_PYTHON_BINARY
  REQUIREMENTS "${USERVER_ROOT_DIR}/scripts/external_deps/requirements.txt"
)
execute_process(
  COMMAND
  "${USERVER_CMAKE_GEN_PYTHON_BINARY}"
  -u "${USERVER_ROOT_DIR}/scripts/external_deps/cmake_generator.py"
  --repo-dir "${USERVER_ROOT_DIR}"
  --build-dir "${CMAKE_BINARY_DIR}"
  RESULT_VARIABLE RESULT
  WORKING_DIRECTORY "${USERVER_ROOT_DIR}"
)
if(RESULT)
  message(FATAL_ERROR
    "Generating cmake files failed with exit code: ${RESULT}"
  )
endif(RESULT)

=======
>>>>>>> 60b61bd7
set(USERVER_THIRD_PARTY_DIRS ${USERVER_ROOT_DIR}/third_party CACHE INTERNAL "")

init_debian_depends()

include(SetupGTest)

option(USERVER_FEATURE_OTLP "Provide asynchronous OTLP exporters" "${USERVER_LIB_ENABLED_DEFAULT}")

if (USERVER_FEATURE_GRPC)
  include(SetupProtobuf)
endif()

if (USERVER_IS_THE_ROOT_PROJECT)
  include(testsuite/SetupUserverTestsuiteEnv.cmake)
  add_subdirectory(testsuite)
endif()

add_subdirectory(universal)

if (USERVER_FEATURE_CORE)
  add_subdirectory(core)
  list(APPEND USERVER_AVAILABLE_COMPONENTS core)
endif()

if (USERVER_FEATURE_CHAOTIC)
  add_subdirectory(chaotic)
  list(APPEND USERVER_AVAILABLE_COMPONENTS chaotic)
endif()

if (USERVER_IS_THE_ROOT_PROJECT AND USERVER_FEATURE_CORE)
  add_subdirectory(tools/engine)
  add_subdirectory(tools/httpclient)
  add_subdirectory(tools/netcat)
  add_subdirectory(tools/dns_resolver)
  add_subdirectory(tools/congestion_control_emulator)
endif()

if (USERVER_FEATURE_MONGODB)
  _require_userver_core("USERVER_FEATURE_MONGODB")
  add_subdirectory(mongo)
  list(APPEND USERVER_AVAILABLE_COMPONENTS mongo)
endif()

if (USERVER_FEATURE_POSTGRESQL)
  _require_userver_core("USERVER_FEATURE_POSTGRESQL")
  add_subdirectory(postgresql)
  list(APPEND USERVER_AVAILABLE_COMPONENTS postgres)
endif()

if (USERVER_FEATURE_REDIS)
  _require_userver_core("USERVER_FEATURE_REDIS")
  add_subdirectory(redis)
  list(APPEND USERVER_AVAILABLE_COMPONENTS redis)
endif()

if (USERVER_FEATURE_GRPC)
  _require_userver_core("USERVER_FEATURE_GRPC")
  add_subdirectory(grpc)
  list(APPEND USERVER_AVAILABLE_COMPONENTS grpc)
endif()

if (USERVER_FEATURE_OTLP)
  if (NOT USERVER_FEATURE_GRPC)
    message(FATAL_ERROR "'USERVER_FEATURE_OTLP' requires 'USERVER_FEATURE_GRPC=ON'")
  endif()
  _require_userver_core("USERVER_FEATURE_OTLP")
  add_subdirectory(otlp)
  list(APPEND USERVER_AVAILABLE_COMPONENTS otlp)
endif()

if (USERVER_FEATURE_CLICKHOUSE)
  _require_userver_core("USERVER_FEATURE_CLICKHOUSE")
  add_subdirectory(clickhouse)
  list(APPEND USERVER_AVAILABLE_COMPONENTS clickhouse)
endif()

if (USERVER_FEATURE_KAFKA)
  _require_userver_core("USERVER_FEATURE_KAFKA")
  add_subdirectory(kafka)
  list(APPEND USERVER_AVAILABLE_COMPONENTS kafka)
endif()

if (USERVER_FEATURE_RABBITMQ)
  _require_userver_core("USERVER_FEATURE_RABBITMQ")
  add_subdirectory(rabbitmq)
  list(APPEND USERVER_AVAILABLE_COMPONENTS rabbitmq)
endif()

if (USERVER_FEATURE_MYSQL)
  _require_userver_core("USERVER_FEATURE_MYSQL")
  add_subdirectory(mysql)
  list(APPEND USERVER_AVAILABLE_COMPONENTS mysql)
endif()

if (USERVER_FEATURE_ROCKS)
  _require_userver_core("USERVER_FEATURE_ROCKS")
  add_subdirectory(rocks)
endif()

if (USERVER_FEATURE_YDB)
  _require_userver_core("USERVER_FEATURE_YDB")
  add_subdirectory(ydb)
  list(APPEND USERVER_AVAILABLE_COMPONENTS ydb)
endif()

_userver_export_targets()
_userver_make_install_config()

if (USERVER_IS_THE_ROOT_PROJECT AND USERVER_FEATURE_CORE)
  add_subdirectory(samples)
endif()

if(USERVER_INSTALL)
  include(cmake/UserverPack.cmake)
endif()<|MERGE_RESOLUTION|>--- conflicted
+++ resolved
@@ -150,30 +150,6 @@
 include(CheckCompileFlags)
 include(CMakePackageConfigHelpers)
 
-<<<<<<< HEAD
-message(STATUS "Generating cmake files ...")
-userver_venv_setup(
-  NAME userver-cmake
-  PYTHON_OUTPUT_VAR USERVER_CMAKE_GEN_PYTHON_BINARY
-  REQUIREMENTS "${USERVER_ROOT_DIR}/scripts/external_deps/requirements.txt"
-)
-execute_process(
-  COMMAND
-  "${USERVER_CMAKE_GEN_PYTHON_BINARY}"
-  -u "${USERVER_ROOT_DIR}/scripts/external_deps/cmake_generator.py"
-  --repo-dir "${USERVER_ROOT_DIR}"
-  --build-dir "${CMAKE_BINARY_DIR}"
-  RESULT_VARIABLE RESULT
-  WORKING_DIRECTORY "${USERVER_ROOT_DIR}"
-)
-if(RESULT)
-  message(FATAL_ERROR
-    "Generating cmake files failed with exit code: ${RESULT}"
-  )
-endif(RESULT)
-
-=======
->>>>>>> 60b61bd7
 set(USERVER_THIRD_PARTY_DIRS ${USERVER_ROOT_DIR}/third_party CACHE INTERNAL "")
 
 init_debian_depends()
