# yaml

config_vars: @CONFIG_VAR_PATH@

components_manager:
    coro_pool:
        initial_size: 500             # Preallocate 500 coroutines at startup.
        max_size: 1000                # Do not keep more than 1000 preallocated coroutines.

    task_processors:                  # Task processor is an executor for coroutine tasks

        main-task-processor:          # Make a task processor for CPU-bound couroutine tasks.
            worker_threads: $worker-threads         # Process tasks in 4 threads.
            thread_name: main-worker  # OS will show the threads of this task processor with 'main-worker' prefix.

        fs-task-processor:            # Make a separate task processor for filesystem bound tasks.
            thread_name: fs-worker
            worker_threads: $worker-fs-threads

    default_task_processor: main-task-processor

    components:                       # Configuring components that were registered via component_list
        server:
            listener:                 # configuring the main listening socket...
                port: $server-port            # ...to listen on this port and...
                task_processor: main-task-processor    # ...process incoming requests on this task processor.
        logging:
            fs-task-processor: fs-task-processor
            loggers:
                default:
                    file_path: '@stderr'
                    level: $logger-level
                    overflow_behavior: discard  # Drop logs if the system is too busy to write them down.

        tracer:                              # Component that helps to trace execution times and requests in logs.
            service-name: service_template   # "You know. You all know exactly who I am. Say my name. " (c)

        dynamic-config:                      # Dynamic config storage options, do nothing
            fs-cache-path: ''
        dynamic-config-fallbacks:            # Load options from file and push them into the dynamic config storage.
            fallback-path: @CONFIG_FALLBACK_PATH@
        testsuite-support: {}

        http-client:
            load-enabled: $is_testing
            fs-task-processor: fs-task-processor

        dns-client:
            fs-task-processor: fs-task-processor

        tests-control:
            load-enabled: $is_testing
            path: /tests/{action}
            method: POST
            task_processor: main-task-processor
        handler-ping:
            path: /ping
            method: GET
            task_processor: main-task-processor
            throttling_enabled: false
            url_trailing_slash: strict-match

<<<<<<< HEAD
        handler-hello:                    # Finally! Our handler.
            path: /hello                  # Registering handler by URL '/hello'.
            method: GET,POST              # It will only reply to GET (HEAD) and POST requests.
            task_processor: main-task-processor  # Run it on CPU bound task processor

        realworld-database:
            dbconnection: $dbconnection
            blocking_task_processor: fs-task-processor
            dns_resolver: async
            sync-start: true
=======
        handler-profiles:
            path: /hello                 
            method: GET,POST             
            task_processor: main-task-processor 
            
        handler-users:
            path: /user                 
            method: GET,POST             
            task_processor: main-task-processor 
>>>>>>> 9c071b41
<|MERGE_RESOLUTION|>--- conflicted
+++ resolved
@@ -60,18 +60,12 @@
             throttling_enabled: false
             url_trailing_slash: strict-match
 
-<<<<<<< HEAD
-        handler-hello:                    # Finally! Our handler.
-            path: /hello                  # Registering handler by URL '/hello'.
-            method: GET,POST              # It will only reply to GET (HEAD) and POST requests.
-            task_processor: main-task-processor  # Run it on CPU bound task processor
-
         realworld-database:
             dbconnection: $dbconnection
             blocking_task_processor: fs-task-processor
             dns_resolver: async
             sync-start: true
-=======
+
         handler-profiles:
             path: /hello                 
             method: GET,POST             
@@ -81,4 +75,3 @@
             path: /user                 
             method: GET,POST             
             task_processor: main-task-processor 
->>>>>>> 9c071b41
