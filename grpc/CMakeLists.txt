--- conflicted
+++ resolved
@@ -1,24 +1,5 @@
 project(userver-grpc CXX)
 
-<<<<<<< HEAD
-option(USERVER_FEATURE_GRPC_CHANNELZ "Enable Channelz for gRPC" ${USERVER_OPEN_SOURCE_BUILD})
-if (NOT USERVER_FEATURE_GRPC_CHANNELZ)
-  set_source_files_properties(
-    ${CMAKE_CURRENT_SOURCE_DIR}/src/ugrpc/server/server.cpp
-    PROPERTIES COMPILE_FLAGS -DUSERVER_DISABLE_GRPC_CHANNELZ=1
-  )
-endif()
-
-if(USERVER_OPEN_SOURCE_BUILD)
-    find_package(UserverGrpc REQUIRED)
-    #set(INSTALL_GRPC_LIBRARIES_LINK ${UserverGrpc_LIBRARIES})
-    find_package(UserverProtobuf REQUIRED)
-    add_library(Grpc ALIAS UserverGrpc)  # Unify link names
-    add_library(Protobuf ALIAS UserverProtobuf)  # Unify link names
-
-    if (USERVER_FEATURE_GRPC_CHANNELZ)
-        find_package(GrpcChannelz REQUIRED)
-=======
 if (DEFINED GRPC_EXTERNAL_ENABLE)
     message("Use external grpc")
 elseif (USERVER_OPEN_SOURCE_BUILD)
@@ -34,11 +15,9 @@
         add_library(Protobuf ALIAS UserverProtobuf)  # Unify link names
         set(GRPC_LIBRARY_VERSION "${UserverGrpc_VERSION}")
         set(GRPC_PROTOBUF_INCLUDE_DIRS "${UserverProtobuf_INCLUDE_DIRS}" CACHE PATH INTERNAL)
->>>>>>> 3331d702
     endif()
 else()
     find_package(Grpc REQUIRED)
-    #set(INSTALL_GRPC_LIBRARIES_LINK ${Grpc_LIBRARIES})
     find_package(Protobuf REQUIRED)
     set(GRPC_LIBRARY_VERSION "1.0.0")
     set(GRPC_PROTOBUF_INCLUDE_DIRS "${Protobuf_INCLUDE_DIRS}" CACHE PATH INTERNAL)
@@ -93,13 +72,10 @@
 )
 list(REMOVE_ITEM SOURCES ${UNIT_TEST_SOURCES})
 
-<<<<<<< HEAD
-=======
 if (api-common-proto_USRV_SOURCES)
   list(APPEND SOURCES ${api-common-proto_USRV_SOURCES})
 endif()
 
->>>>>>> 3331d702
 userver_add_library(${PROJECT_NAME} SOURCES ${SOURCES})
 
 set_target_properties(${PROJECT_NAME} PROPERTIES LINKER_LANGUAGE CXX)
@@ -112,24 +88,8 @@
     ${CMAKE_CURRENT_SOURCE_DIR}/src
 )
 
-<<<<<<< HEAD
-target_link_libraries(${PROJECT_NAME} PUBLIC userver-core)
-
-# TO FIX : stupid workaround for cmake problem that it write UserverGrpc library into install dependency
-target_link_libraries(${PROJECT_NAME} PUBLIC
-  $<BUILD_INTERFACE:UserverGrpc>
-  $<INSTALL_INTERFACE:grpc>
-  $<INSTALL_INTERFACE:grpc++>
-  $<INSTALL_INTERFACE:gpr>
-  $<INSTALL_INTERFACE:absl_synchronization>
-  )
-
-if (USERVER_FEATURE_GRPC_CHANNELZ)
-    target_link_libraries(${PROJECT_NAME} PRIVATE GrpcChannelz)
-=======
 if (DEFINED api-common-proto_LIBRARY)
   target_link_libraries(${PROJECT_NAME} PUBLIC ${api-common-proto_LIBRARY})
->>>>>>> 3331d702
 endif()
 
 target_link_libraries(${PROJECT_NAME} PUBLIC userver-core)
@@ -162,7 +122,8 @@
     )
 endif()
 
-target_link_libraries(${PROJECT_NAME} PUBLIC ${PROJECT_NAME}-deps)
+target_link_libraries(${PROJECT_NAME} PUBLIC
+  ${PROJECT_NAME}-deps)
 
 if (USERVER_IS_THE_ROOT_PROJECT)
     add_executable(${PROJECT_NAME}_unittest ${UNIT_TEST_SOURCES})
@@ -184,8 +145,4 @@
 add_library(yandex-${PROJECT_NAME} INTERFACE)
 target_link_libraries(yandex-${PROJECT_NAME} INTERFACE ${PROJECT_NAME})
 
-<<<<<<< HEAD
-userver_install_library(TARGETS ${PROJECT_NAME})
-=======
-userver_install(TARGETS ${PROJECT_NAME})
->>>>>>> 3331d702
+userver_install_library(TARGETS ${PROJECT_NAME})