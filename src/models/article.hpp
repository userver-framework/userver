#pragma once

#include <optional>
#include <string>
#include <tuple>
#include <userver/formats/json/value_builder.hpp>
#include <userver/storages/postgres/io/chrono.hpp>
#include <userver/storages/postgres/io/pg_types.hpp>
#include <vector>
#include "../db/types.hpp"
#include "profile.hpp"
#include "user.hpp"

namespace real_medium::models {
  using ArticleId=std::string;

struct FullArticleInfo{
    ArticleId articleId;
    std::string title;
    std::string slug;
    std::string description;
    std::string body;
    std::unordered_set<std::string> tags;
    userver::storages::postgres::TimePointTz createdAt;
    userver::storages::postgres::TimePointTz updatedAt;
    std::unordered_set<std::string> articleFavoritedByUserIds;
    std::unordered_set<std::string> articleFavoritedByUsernames;
    std::unordered_set<std::string> authorFollowedByUsersIds;
    User authorInfo;

    auto Introspect() {
      return std::tie(articleId, title, slug, description, body, tags,
                      createdAt,updatedAt,articleFavoritedByUserIds,
                      articleFavoritedByUsernames,authorFollowedByUsersIds,authorInfo);
    }
};

struct TaggedArticleWithProfile {  
  ArticleId articleId;
  std::string title;
  std::string slug;
  std::string body;
  std::string description;
  userver::storages::postgres::TimePointTz createdAt;
  userver::storages::postgres::TimePointTz updatedAt;
  std::optional<std::vector<std::string>> tags;
  bool isFavorited;
  std::int64_t favoritesCount;
  Profile authorProfile;

  auto Introspect() {
    return std::tie(articleId, title, slug, body, description, createdAt,
                    updatedAt, tags, isFavorited, favoritesCount,
                    authorProfile);
  }
};

userver::formats::json::Value Serialize(
    const TaggedArticleWithProfile& article,
    userver::formats::serialize::To<userver::formats::json::Value>);

}  // namespace real_medium::models

namespace userver::storages::postgres::io {

template <>
struct CppToUserPg<real_medium::models::TaggedArticleWithProfile> {
  static constexpr DBTypeName postgres_name{
      real_medium::sql::types::kTaggedArticleWithProfile.data()};
};

<<<<<<< HEAD
template <>
struct CppToUserPg<real_medium::models::FullArticleInfo> {
  static constexpr DBTypeName postgres_name{
    real_medium::sql::types::kFullArticleInfo.data()
  };
};

} // namespace userver::storages::postgres::io
=======
}  // namespace userver::storages::postgres::io
>>>>>>> d68122b4
<|MERGE_RESOLUTION|>--- conflicted
+++ resolved
@@ -35,7 +35,7 @@
     }
 };
 
-struct TaggedArticleWithProfile {  
+struct TaggedArticleWithProfile {
   ArticleId articleId;
   std::string title;
   std::string slug;
@@ -69,7 +69,6 @@
       real_medium::sql::types::kTaggedArticleWithProfile.data()};
 };
 
-<<<<<<< HEAD
 template <>
 struct CppToUserPg<real_medium::models::FullArticleInfo> {
   static constexpr DBTypeName postgres_name{
@@ -77,7 +76,4 @@
   };
 };
 
-} // namespace userver::storages::postgres::io
-=======
-}  // namespace userver::storages::postgres::io
->>>>>>> d68122b4
+} // namespace userver::storages::postgres::io