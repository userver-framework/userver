--- conflicted
+++ resolved
@@ -57,7 +57,6 @@
 SELECT article_id FROM real_medium.articles WHERE slug = $1  
 )~";
 
-<<<<<<< HEAD
 
 inline constexpr std::string_view kIsProfileFollowing = R"~(
 RETURN EXISTS (SELECT 1 FROM real_medium.followers WHERE follower_user_id = $1 AND followed_user_id = $2);
@@ -83,7 +82,7 @@
 inline constexpr std::string_view kUnfollowUser = R"~(
 DELETE FROM real_medium.followers WHERE follower = $1 AND followed = $2;
 )~";
-=======
+
 inline constexpr std::string_view kCreateArticle{R"~(
 SELECT real_medium.create_article($1, $2, $3, $4, $5, $6)
 )~"};
@@ -96,6 +95,5 @@
 inline constexpr std::string_view kGetArticleWithAuthorProfileBySlug{R"~(
 SELECT real_medium.get_article_with_author_profile_by_slug($1, $2)
 )~"};
->>>>>>> f632b5c9
 
 }  // namespace real_medium::sql