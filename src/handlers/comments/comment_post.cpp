--- conflicted
+++ resolved
@@ -24,12 +24,9 @@
     userver::server::request::RequestContext& context) const {
   auto user_id = context.GetData<std::optional<std::string>>("id");
 
-<<<<<<< HEAD
   const auto comment_json =
       userver::formats::json::FromString(request.RequestBody())["comment"]
           .As<dto::AddComment>();
-=======
-  auto comment_json = request_json["comment"].As<dto::AddCommentDTO>();
 
   try {
     validator::validate(comment_json);
@@ -38,7 +35,6 @@
         userver::server::http::HttpStatus::kUnprocessableEntity);
     return err.GetDetails();
   }
->>>>>>> d68122b4
 
   const auto& comment_body = comment_json.body;
   const auto& slug = request.GetPathArg("slug");
