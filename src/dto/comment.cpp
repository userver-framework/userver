--- conflicted
+++ resolved
@@ -5,13 +5,6 @@
 CommentDTO Parse(const userver::formats::json::Value& json,
                  userver::formats::parse::To<CommentDTO>) {
   return CommentDTO{
-<<<<<<< HEAD
-      json["id"].As<std::string>(), json["createdAt"].As<std::string>(),
-      json["updatedAt"].As<std::string>(), json["body"].As<std::string>(),
-      // json["author"].As<real_medium::models::Author>() author это тот же
-      // профиль
-      json["author"].As<std::string>()};
-=======
       json["id"].As<std::string>(),
       json["createdAt"].As<std::string>(),
       json["updatedAt"].As<std::string>(),
@@ -19,16 +12,16 @@
       //json["author"].As<real_medium::models::Author>() author это тот же профиль
       json["author_id"].As<std::string>()
   };
->>>>>>> c5116f65
 }
 
 
 
 AddCommentDTO Parse(const userver::formats::json::Value& json,
-                    userver::formats::parse::To<AddCommentDTO>) {
+                 userver::formats::parse::To<AddCommentDTO>) {
   return AddCommentDTO{
       json["body"].As<std::string>(),
   };
 }
 
-}  // namespace real_medium::dto+
+}