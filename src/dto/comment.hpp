--- conflicted
+++ resolved
@@ -11,7 +11,6 @@
 
 namespace real_medium::dto {
 
-<<<<<<< HEAD
 struct Comment final{
   static Comment Parse(const real_medium::models::CachedComment& cachedComment, std::optional<std::string> userId);
   int32_t id;
@@ -22,7 +21,7 @@
 };
 
 struct AddComment {
-  std::string body;
+  std::optional<std::string> body;
 };
 
 AddComment Parse(const userver::formats::json::Value& json,
@@ -31,13 +30,5 @@
 userver::formats::json::Value Serialize(
     const Comment& comment,
     userver::formats::serialize::To<userver::formats::json::Value>);
-=======
-struct AddCommentDTO {
-  std::optional<std::string> body;
-};
-
-AddCommentDTO Parse(const userver::formats::json::Value& json,
-                    userver::formats::parse::To<AddCommentDTO>);
->>>>>>> d68122b4
 
 }  // namespace real_medium::dto