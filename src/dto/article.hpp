--- conflicted
+++ resolved
@@ -10,11 +10,8 @@
 
 namespace real_medium::dto {
 struct Article final {
-<<<<<<< HEAD
   static Article Parse(const models::TaggedArticleWithProfile& model);
   static Article Parse(const models::FullArticleInfo&info, std::optional<std::string> authUserId);
-=======
->>>>>>> d68122b4
   std::string slug;
   std::string title;
   std::string body;
@@ -28,6 +25,7 @@
 };
 
 struct CreateArticleRequest final {
+  static CreateArticleRequest Parse(const userver::formats::json::Value& json);
   std::optional<std::string> title;
   std::optional<std::string> description;
   std::optional<std::string> body;
@@ -35,15 +33,15 @@
 };
 
 struct UpdateArticleRequest final {
+  static UpdateArticleRequest Parse(const userver::formats::json::Value& json,
+                             const userver::server::http::HttpRequest& request);
   std::optional<std::string> title;
   std::optional<std::string> description;
   std::optional<std::string> body;
 };
 
-CreateArticleRequest Parse(const userver::formats::json::Value& json,
-                           userver::formats::parse::To<CreateArticleRequest>);
 
-UpdateArticleRequest Parse(const userver::formats::json::Value& json,
-                           userver::formats::parse::To<UpdateArticleRequest>);
-
+userver::formats::json::Value Serialize(
+    const Article& data,
+    userver::formats::serialize::To<userver::formats::json::Value>);
 }  // namespace real_medium::dto