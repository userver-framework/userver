#pragma once

#include <string>
#include <optional>
#include <userver/formats/json/value.hpp>
#include <userver/formats/json/value_builder.hpp>

namespace real_medium::dto {

struct Profile {
  std::string username;
  std::optional<std::string> bio;
  std::optional<std::string> image;
<<<<<<< HEAD
  bool following;
=======
  bool isFollowing;
>>>>>>> f632b5c9
};

userver::formats::json::Value Serialize(
    const Profile& dto,
    userver::formats::serialize::To<userver::formats::json::Value>);

}  // namespace realmedium::dto<|MERGE_RESOLUTION|>--- conflicted
+++ resolved
@@ -11,11 +11,7 @@
   std::string username;
   std::optional<std::string> bio;
   std::optional<std::string> image;
-<<<<<<< HEAD
-  bool following;
-=======
   bool isFollowing;
->>>>>>> f632b5c9
 };
 
 userver::formats::json::Value Serialize(
