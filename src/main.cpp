#include <userver/clients/dns/component.hpp>
#include <userver/clients/http/component.hpp>
#include <userver/components/minimal_server_component_list.hpp>
#include <userver/server/handlers/ping.hpp>
#include <userver/server/handlers/tests_control.hpp>
#include <userver/storages/postgres/component.hpp>
#include <userver/testsuite/testsuite_support.hpp>
#include <userver/utils/daemon_run.hpp>

#include "handlers/profiles.h"
#include "handlers/users.h"
#include "handlers/get-tags/view.hpp"

int main(int argc, char* argv[]) {
  auto component_list = userver::components::MinimalServerComponentList()
                            .Append<userver::server::handlers::Ping>()
                            .Append<userver::components::TestsuiteSupport>()
                            .Append<userver::components::HttpClient>()
                            .Append<userver::components::Postgres>("realworld-database")
                            .Append<userver::clients::dns::Component>()
                            .Append<userver::server::handlers::TestsControl>();

<<<<<<< HEAD
  real_medium::AppendProfiles(component_list);
  real_medium::AppendUsers(component_list);
=======
  service_template::AppendProfiles(component_list);
  service_template::AppendUsers(component_list);
  realmedium::AppendGetTags(component_list);

>>>>>>> ff130e32
  return userver::utils::DaemonMain(argc, argv, component_list);
}<|MERGE_RESOLUTION|>--- conflicted
+++ resolved
@@ -9,7 +9,6 @@
 
 #include "handlers/profiles.h"
 #include "handlers/users.h"
-#include "handlers/get-tags/view.hpp"
 
 int main(int argc, char* argv[]) {
   auto component_list = userver::components::MinimalServerComponentList()
@@ -20,14 +19,9 @@
                             .Append<userver::clients::dns::Component>()
                             .Append<userver::server::handlers::TestsControl>();
 
-<<<<<<< HEAD
   real_medium::AppendProfiles(component_list);
   real_medium::AppendUsers(component_list);
-=======
-  service_template::AppendProfiles(component_list);
-  service_template::AppendUsers(component_list);
-  realmedium::AppendGetTags(component_list);
+  real_medium::AppendGetTags(component_list);
 
->>>>>>> ff130e32
   return userver::utils::DaemonMain(argc, argv, component_list);
 }