#include <userver/clients/dns/component.hpp>
#include <userver/clients/http/component.hpp>
#include <userver/components/minimal_server_component_list.hpp>
#include <userver/server/handlers/ping.hpp>
#include <userver/server/handlers/tests_control.hpp>
#include <userver/storages/postgres/component.hpp>
#include <userver/testsuite/testsuite_support.hpp>
#include <userver/utils/daemon_run.hpp>

<<<<<<< HEAD
#include "hello.hpp"
=======
#include "handlers/profiles.h"
#include "handlers/users.h"
>>>>>>> 9c071b41

int main(int argc, char* argv[]) {
  auto component_list = userver::components::MinimalServerComponentList()
                            .Append<userver::server::handlers::Ping>()
                            .Append<userver::components::TestsuiteSupport>()
                            .Append<userver::components::HttpClient>()
                            .Append<userver::components::Postgres>("realworld-database")
                            .Append<userver::clients::dns::Component>()
                            .Append<userver::server::handlers::TestsControl>();

<<<<<<< HEAD
  service_template::AppendHello(component_list);

=======
  service_template::AppendProfiles(component_list);
  service_template::AppendUsers(component_list);
>>>>>>> 9c071b41
  return userver::utils::DaemonMain(argc, argv, component_list);
}<|MERGE_RESOLUTION|>--- conflicted
+++ resolved
@@ -7,12 +7,8 @@
 #include <userver/testsuite/testsuite_support.hpp>
 #include <userver/utils/daemon_run.hpp>
 
-<<<<<<< HEAD
-#include "hello.hpp"
-=======
 #include "handlers/profiles.h"
 #include "handlers/users.h"
->>>>>>> 9c071b41
 
 int main(int argc, char* argv[]) {
   auto component_list = userver::components::MinimalServerComponentList()
@@ -23,12 +19,7 @@
                             .Append<userver::clients::dns::Component>()
                             .Append<userver::server::handlers::TestsControl>();
 
-<<<<<<< HEAD
-  service_template::AppendHello(component_list);
-
-=======
   service_template::AppendProfiles(component_list);
   service_template::AppendUsers(component_list);
->>>>>>> 9c071b41
   return userver::utils::DaemonMain(argc, argv, component_list);
 }